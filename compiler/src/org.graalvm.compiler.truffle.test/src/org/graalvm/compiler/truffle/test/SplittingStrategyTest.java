/*
 * Copyright (c) 2011, 2016, Oracle and/or its affiliates. All rights reserved.
 * DO NOT ALTER OR REMOVE COPYRIGHT NOTICES OR THIS FILE HEADER.
 *
 * This code is free software; you can redistribute it and/or modify it
 * under the terms of the GNU General Public License version 2 only, as
 * published by the Free Software Foundation.  Oracle designates this
 * particular file as subject to the "Classpath" exception as provided
 * by Oracle in the LICENSE file that accompanied this code.
 *
 * This code is distributed in the hope that it will be useful, but WITHOUT
 * ANY WARRANTY; without even the implied warranty of MERCHANTABILITY or
 * FITNESS FOR A PARTICULAR PURPOSE.  See the GNU General Public License
 * version 2 for more details (a copy is included in the LICENSE file that
 * accompanied this code).
 *
 * You should have received a copy of the GNU General Public License version
 * 2 along with this work; if not, write to the Free Software Foundation,
 * Inc., 51 Franklin St, Fifth Floor, Boston, MA 02110-1301 USA.
 *
 * Please contact Oracle, 500 Oracle Parkway, Redwood Shores, CA 94065 USA
 * or visit www.oracle.com if you need additional information or have any
 * questions.
 */
package org.graalvm.compiler.truffle.test;

import com.oracle.truffle.api.CallTarget;
import com.oracle.truffle.api.CompilerDirectives;
import com.oracle.truffle.api.RootCallTarget;
import com.oracle.truffle.api.TruffleLanguage;
import com.oracle.truffle.api.frame.VirtualFrame;
import com.oracle.truffle.api.nodes.DirectCallNode;
import com.oracle.truffle.api.nodes.Node;
import com.oracle.truffle.api.nodes.NodeCost;
import com.oracle.truffle.api.nodes.RootNode;
import com.oracle.truffle.api.test.ReflectionUtils;
import org.graalvm.compiler.truffle.runtime.TruffleRuntimeOptions;
import org.graalvm.compiler.truffle.runtime.SharedTruffleRuntimeOptions;
import org.graalvm.compiler.truffle.runtime.GraalTruffleRuntime;
import org.graalvm.compiler.truffle.runtime.OptimizedCallTarget;
import org.graalvm.compiler.truffle.runtime.OptimizedDirectCallNode;
import org.graalvm.polyglot.Context;
import org.junit.Assert;
import org.junit.Test;

import java.lang.reflect.InvocationTargetException;
import java.lang.reflect.Method;

public class SplittingStrategyTest extends AbstractSplittingStrategyTest {

    private final FallbackSplitInfo fallbackSplitInfo = new FallbackSplitInfo();

    @Test
    @SuppressWarnings("try")
    public void testDefaultStrategyStabilises() {
        try (TruffleRuntimeOptions.TruffleRuntimeOptionsOverrideScope s = TruffleRuntimeOptions.overrideOptions(SharedTruffleRuntimeOptions.TruffleSplittingMaxNumberOfSplitNodes,
                        fallbackSplitInfo.getSplitLimit() + 1000)) {
            createDummyTargetsToBoostGrowingSplitLimit();
            class InnerRootNode extends SplittableRootNode {
                OptimizedCallTarget target;
                @Child private DirectCallNode callNode1;

                @Child private Node polymorphic = new Node() {
                    @Override
                    public NodeCost getCost() {
                        return NodeCost.POLYMORPHIC;
                    }
                };

                protected InnerRootNode() {
                    super();
                }

                @Override
                public Object execute(VirtualFrame frame) {
                    CompilerDirectives.transferToInterpreterAndInvalidate();
                    if (callNode1 == null) {
                        callNode1 = runtime.createDirectCallNode(target);
                        adoptChildren();
                    }
                    if (frame.getArguments().length > 0) {
                        if ((Integer) frame.getArguments()[0] < 100) {
                            callNode1.call(frame.getArguments());
                        }
                    }
                    return null;
                }

                @Override
                public String toString() {
                    return "INNER";
                }
            }
            final InnerRootNode innerRootNode = new InnerRootNode();
            final OptimizedCallTarget inner = (OptimizedCallTarget) runtime.createCallTarget(innerRootNode);

            final OptimizedCallTarget mid = (OptimizedCallTarget) runtime.createCallTarget(new SplittableRootNode() {

                @Child private DirectCallNode callNode = null;

                @Child private Node polymorphic = new Node() {
                    @Override
                    public NodeCost getCost() {
                        return NodeCost.POLYMORPHIC;
                    }
                };

                @Override
                public Object execute(VirtualFrame frame) {
                    CompilerDirectives.transferToInterpreterAndInvalidate();
                    if (callNode == null) {
                        callNode = runtime.createDirectCallNode(inner);
                        adoptChildren();
                    }
                    Object[] arguments = frame.getArguments();
                    if ((Integer) arguments[0] < 100) {
                        callNode.call(new Object[]{((Integer) arguments[0]) + 1});
                    }
                    return null;
                }

                @Override
                public String toString() {
                    return "MID";
                }
            });

            OptimizedCallTarget outside = (OptimizedCallTarget) runtime.createCallTarget(new SplittableRootNode() {

                @Child private DirectCallNode outsideCallNode = null; // runtime.createDirectCallNode(mid);

                @Override
                public Object execute(VirtualFrame frame) {
                    CompilerDirectives.transferToInterpreterAndInvalidate();
                    // Emulates builtin i.e. Split immediately
                    if (outsideCallNode == null) {
                        outsideCallNode = runtime.createDirectCallNode(mid);
                        outsideCallNode.cloneCallTarget();
                        adoptChildren();
                    }
                    return outsideCallNode.call(frame.getArguments());
                }

                @Override
                public String toString() {
                    return "OUTSIDE";
                }
            });
            innerRootNode.target = outside;
            createDummyTargetsToBoostGrowingSplitLimit();
            final int baseSplitCount = listener.splitCount;
            outside.call(1);

            // Expected 14
            // OUTSIDE MID
            // MID <split> INNER
            // INNER <split> OUTSIDE
            // OUTSIDE <split> MID
            // INNER OUTSIDE
            // OUTSIDE <split> MID
            // MID <split> INNER
            // MID <split> INNER
            // INNER <split> OUTSIDE
            // OUTSIDE <split> MID
            // INNER <split> OUTSIDE
            // OUTSIDE <split> MID
            // MID <split> INNER
            Assert.assertEquals("Not the right number of splits.", baseSplitCount + 13, listener.splitCount);
        }
    }

    static class CallsInnerAndSwapsCallNode extends RootNode {

        private final RootCallTarget toCall;

        protected CallsInnerAndSwapsCallNode(RootCallTarget toCall) {
            super(null);
            this.toCall = toCall;
        }

        @Child private OptimizedDirectCallNode callNode = null;

        @Override
        public Object execute(VirtualFrame frame) {
            CompilerDirectives.transferToInterpreterAndInvalidate();
            if (callNode == null || callNode.isCallTargetCloned() || callNode.getCallCount() > 2) {
                callNode = (OptimizedDirectCallNode) runtime.createDirectCallNode(toCall);
                adoptChildren();
            }
            return callNode.call(noArguments);
        }
    }

    static class FallbackSplitInfo {
        final Object fallbackEngineData;

        FallbackSplitInfo() {
            this.fallbackEngineData = reflectivelyGetSplittingLimitFromRuntime(runtime, new DummyRootNode());
        }

        int getSplitCount() {
            try {
                return (int) reflectivelyGetField(fallbackEngineData, "splitCount");
            } catch (NoSuchFieldException | IllegalAccessException e) {
                Assert.assertTrue("Exception while reading from engine data", false);
                return 0;
            }
        }

        int getSplitLimit() {
            try {
                return (int) reflectivelyGetField(fallbackEngineData, "splitLimit");
            } catch (NoSuchFieldException | IllegalAccessException e) {
                Assert.assertTrue("Exception while reading from engine data", false);
                return 0;
            }
        }

        void setLimitToCount() {
            try {
                reflectivelySetField(fallbackEngineData, "splitLimit", reflectivelyGetField(fallbackEngineData, "splitCount"));
            } catch (NoSuchFieldException | IllegalAccessException e) {
                Assert.assertTrue("Exception while reading from engine data", false);
            }
        }

        private static Object reflectivelyGetSplittingLimitFromRuntime(GraalTruffleRuntime graalTruffleRuntime, RootNode rootNode) {
            try {
                final Object tvmci = reflectivelyGetField(graalTruffleRuntime, "tvmci");
                final Method getEngineDataMethod = tvmci.getClass().getDeclaredMethod("getEngineData", new Class<?>[]{RootNode.class});
                ReflectionUtils.setAccessible(getEngineDataMethod, true);
                final Object fallbackEngineData = getEngineDataMethod.invoke(tvmci, rootNode);
                return fallbackEngineData;
            } catch (NoSuchFieldException | IllegalAccessException | NoSuchMethodException | InvocationTargetException e) {
                Assert.assertTrue("Exception while getting engine data", false);
                return null;
            }
        }

    }

    @Test
    @SuppressWarnings("try")
    public void testMaxLimitForTargetsOutsideEngine() {
        final int expectedIncreaseInNodes = 10;
        try (TruffleRuntimeOptions.TruffleRuntimeOptionsOverrideScope s = TruffleRuntimeOptions.overrideOptions(SharedTruffleRuntimeOptions.TruffleSplittingMaxNumberOfSplitNodes,
                        fallbackSplitInfo.getSplitCount() + expectedIncreaseInNodes)) {

            final OptimizedCallTarget inner = (OptimizedCallTarget) runtime.createCallTarget(new DummyRootNode());
            final OptimizedCallTarget outer = (OptimizedCallTarget) runtime.createCallTarget(new CallsInnerAndSwapsCallNode(inner));

            createDummyTargetsToBoostGrowingSplitLimit();

            SplitCountingListener localListener = new SplitCountingListener();
            runtime.addListener(localListener);

            for (int i = 0; i < 100; i++) {
                outer.call();
            }
            Assert.assertEquals("Too many of too few splits.", expectedIncreaseInNodes, localListener.splitCount * DUMMYROOTNODECOUNT);
            runtime.removeListener(localListener);
        }
    }

    @Test
    @SuppressWarnings("try")
    public void testGrowingLimitForTargetsOutsideEngine() {
        final int expectedGrowingSplits = (int) (2 * TruffleRuntimeOptions.getValue(SharedTruffleRuntimeOptions.TruffleSplittingGrowthLimit));
        final OptimizedCallTarget inner = (OptimizedCallTarget) runtime.createCallTarget(new DummyRootNode());
        final OptimizedCallTarget outer = (OptimizedCallTarget) runtime.createCallTarget(new CallsInnerAndSwapsCallNode(inner));
        fallbackSplitInfo.setLimitToCount();
        try (TruffleRuntimeOptions.TruffleRuntimeOptionsOverrideScope s = TruffleRuntimeOptions.overrideOptions(SharedTruffleRuntimeOptions.TruffleSplittingMaxNumberOfSplitNodes,
                        fallbackSplitInfo.getSplitCount() + 2 * expectedGrowingSplits)) {
            // Create 2 targets to boost the growing limit
            runtime.createCallTarget(new DummyRootNode());
            runtime.createCallTarget(new DummyRootNode());

            SplitCountingListener localListener = new SplitCountingListener();
            runtime.addListener(localListener);

            for (int i = 0; i < 100; i++) {
                outer.call();
            }

            Assert.assertEquals("Too many of too few splits.", expectedGrowingSplits, localListener.splitCount);
            runtime.removeListener(localListener);
        }
    }

    @TruffleLanguage.Registration(id = "SplitTestLanguage", name = "SplitTestLanguage")
    public static class SplitTestLanguage extends TruffleLanguage<TruffleLanguage.Env> {
        static final String ID = "SplitTestLanguage";

        private final RootCallTarget callTarget = runtime.createCallTarget(new CallsInnerAndSwapsCallNode(runtime.createCallTarget(new DummyRootNode())));

        @Override
        protected Env createContext(Env env) {
            return env;
        }

        @Override
        protected boolean isObjectOfLanguage(Object object) {
            return false;
        }

        @Override
        protected CallTarget parse(ParsingRequest request) throws Exception {
            if (request.getSource().getCharacters().equals("exec")) {
                return callTarget;
            } else if (request.getSource().getCharacters().toString().startsWith("new")) {
                return runtime.createCallTarget(new DummyRootNode());
            } else {
                throw new IllegalArgumentException();
            }
        }
    }

    @Test
    @SuppressWarnings("try")
    public void testHardSplitLimitInContext() {
        final int expectedSplittingIncrease = DUMMYROOTNODECOUNT * 2;
<<<<<<< HEAD
        try (TruffleCompilerOptions.TruffleOptionsOverrideScope s = TruffleCompilerOptions.overrideOptions(TruffleCompilerOptions.TruffleSplittingMaxNumberOfSplitNodes, expectedSplittingIncrease)) {
=======
        try (TruffleRuntimeOptions.TruffleRuntimeOptionsOverrideScope s = TruffleRuntimeOptions.overrideOptions(SharedTruffleRuntimeOptions.TruffleSplittingMaxNumberOfSplitNodes,
                        expectedSplittingIncrease)) {
>>>>>>> e4abaf22
            Context c = Context.create();
            for (int i = 0; i < 100; i++) {
                eval(c, "exec");
            }
            Assert.assertEquals("Wrong number of splits: ", expectedSplittingIncrease, listener.splitCount * DUMMYROOTNODECOUNT);
        }
    }

    @Test
    public void testGrowingSplitLimitInContext() {
        Context c = Context.create();
        // Eval a lot to fill out budget
        useUpTheBudget(c);
        final int baseSplitCount = listener.splitCount;
        for (int i = 0; i < 10; i++) {
            eval(c, "exec");
        }
        Assert.assertEquals("Split count growing without new call targets", baseSplitCount, listener.splitCount);

        eval(c, "new");
        for (int i = 0; i < 10; i++) {
            eval(c, "exec");
        }
        Assert.assertEquals("Split count not correct after one new target", (int) (baseSplitCount + TruffleRuntimeOptions.getValue(SharedTruffleRuntimeOptions.TruffleSplittingGrowthLimit)),
                        listener.splitCount);

        eval(c, "new2");
        for (int i = 0; i < 10; i++) {
            eval(c, "exec");
        }
        Assert.assertEquals("Split count not correct after one new target", (int) (baseSplitCount + 2 * TruffleRuntimeOptions.getValue(SharedTruffleRuntimeOptions.TruffleSplittingGrowthLimit)),
                        listener.splitCount);
    }

    @Test
    public void testSplitLimitIsContextSpecific() {
        Context c1 = Context.create();
        Context c2 = Context.create();
        // Use up the c1 budget
        useUpTheBudget(c1);
        final int c1BaseSplitCount = listener.splitCount;
        // Try to split some more in c1
        for (int i = 0; i < 10; i++) {
            eval(c1, "exec");
        }
        Assert.assertEquals("Splitting over budget!", c1BaseSplitCount, listener.splitCount);
        // Try to split in c2
        for (int i = 0; i < 10; i++) {
            eval(c2, "exec");
        }
        Assert.assertTrue("No splitting in different context", c1BaseSplitCount < listener.splitCount);
    }

    private static void useUpTheBudget(Context context) {
        for (int i = 0; i < 10_000; i++) {
            eval(context, "exec");
        }
    }

    private static void eval(Context context, String s) {
        context.eval(SplitTestLanguage.ID, s);
    }
}<|MERGE_RESOLUTION|>--- conflicted
+++ resolved
@@ -319,12 +319,8 @@
     @SuppressWarnings("try")
     public void testHardSplitLimitInContext() {
         final int expectedSplittingIncrease = DUMMYROOTNODECOUNT * 2;
-<<<<<<< HEAD
-        try (TruffleCompilerOptions.TruffleOptionsOverrideScope s = TruffleCompilerOptions.overrideOptions(TruffleCompilerOptions.TruffleSplittingMaxNumberOfSplitNodes, expectedSplittingIncrease)) {
-=======
         try (TruffleRuntimeOptions.TruffleRuntimeOptionsOverrideScope s = TruffleRuntimeOptions.overrideOptions(SharedTruffleRuntimeOptions.TruffleSplittingMaxNumberOfSplitNodes,
                         expectedSplittingIncrease)) {
->>>>>>> e4abaf22
             Context c = Context.create();
             for (int i = 0; i < 100; i++) {
                 eval(c, "exec");
