/*
 * Copyright (c) 2014, 2019, Oracle and/or its affiliates. All rights reserved.
 * DO NOT ALTER OR REMOVE COPYRIGHT NOTICES OR THIS FILE HEADER.
 *
 * This code is free software; you can redistribute it and/or modify it
 * under the terms of the GNU General Public License version 2 only, as
 * published by the Free Software Foundation.  Oracle designates this
 * particular file as subject to the "Classpath" exception as provided
 * by Oracle in the LICENSE file that accompanied this code.
 *
 * This code is distributed in the hope that it will be useful, but WITHOUT
 * ANY WARRANTY; without even the implied warranty of MERCHANTABILITY or
 * FITNESS FOR A PARTICULAR PURPOSE.  See the GNU General Public License
 * version 2 for more details (a copy is included in the LICENSE file that
 * accompanied this code).
 *
 * You should have received a copy of the GNU General Public License version
 * 2 along with this work; if not, write to the Free Software Foundation,
 * Inc., 51 Franklin St, Fifth Floor, Boston, MA 02110-1301 USA.
 *
 * Please contact Oracle, 500 Oracle Parkway, Redwood Shores, CA 94065 USA
 * or visit www.oracle.com if you need additional information or have any
 * questions.
 */
package org.graalvm.compiler.truffle.runtime;

import com.oracle.truffle.api.CompilerDirectives;
import com.oracle.truffle.api.frame.VirtualFrame;
import com.oracle.truffle.api.nodes.LoopNode;
import com.oracle.truffle.api.nodes.RepeatingNode;

import static com.oracle.truffle.api.nodes.RepeatingNode.CONTINUE_LOOP_STATUS;

public final class OptimizedLoopNode extends LoopNode {

    @Child private RepeatingNode repeatingNode;

    public OptimizedLoopNode(RepeatingNode repeatingNode) {
        this.repeatingNode = repeatingNode;
    }

    @Override
    public RepeatingNode getRepeatingNode() {
        return repeatingNode;
    }

    @SuppressWarnings("deprecation")
    @Override
<<<<<<< HEAD
    public int executeLoopWithStatus(VirtualFrame frame) {
        int status;
        int loopCount = 0;
        try {
            while ((status = repeatingNode.executeRepeatingWithStatus(frame)) == CONTINUE_LOOP_STATUS) {
=======
    public void executeLoop(VirtualFrame frame) {
        execute(frame);
    }

    @Override
    public Object execute(VirtualFrame frame) {
        Object status;
        int loopCount = 0;
        try {
            while ((status = repeatingNode.executeRepeatingWithValue(frame)) == CONTINUE_LOOP_STATUS) {
>>>>>>> 627aa80b
                if (CompilerDirectives.inInterpreter()) {
                    loopCount++;
                }
            }
            return status;
        } finally {
            if (CompilerDirectives.inInterpreter()) {
                reportLoopCount(this, loopCount);
            }
        }
    }

    static LoopNode create(RepeatingNode repeatingNode) {
        return new OptimizedLoopNode(repeatingNode);
    }

}<|MERGE_RESOLUTION|>--- conflicted
+++ resolved
@@ -46,13 +46,6 @@
 
     @SuppressWarnings("deprecation")
     @Override
-<<<<<<< HEAD
-    public int executeLoopWithStatus(VirtualFrame frame) {
-        int status;
-        int loopCount = 0;
-        try {
-            while ((status = repeatingNode.executeRepeatingWithStatus(frame)) == CONTINUE_LOOP_STATUS) {
-=======
     public void executeLoop(VirtualFrame frame) {
         execute(frame);
     }
@@ -63,7 +56,6 @@
         int loopCount = 0;
         try {
             while ((status = repeatingNode.executeRepeatingWithValue(frame)) == CONTINUE_LOOP_STATUS) {
->>>>>>> 627aa80b
                 if (CompilerDirectives.inInterpreter()) {
                     loopCount++;
                 }
