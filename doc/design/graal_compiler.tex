\documentclass[twocolumn]{svjour3}
\usepackage[pdftex]{graphicx}
\usepackage{environ}
\usepackage{amsmath}
\usepackage{amsfonts}
\usepackage[english]{babel}
\usepackage[utf8]{inputenc} 
\usepackage{lmodern}
\usepackage[T1]{fontenc}
\usepackage{color}

\input{graphdrawing}

\renewcommand*\descriptionlabel[1]{\hspace\labelsep\normalfont\bf #1}

\newcommand{\Sa}{{\Large$^*$}}
\newcommand{\Sb}{{\Large$^\dag$}}
\newcommand{\Sc}{{\Large$^\S$}}


\newcommand{\mynote}[2]{
\textcolor{red}{\fbox{\bfseries\sffamily\scriptsize#1}
  {\small\textsf{\emph{#2}}}
\fbox{\bfseries\sffamily\scriptsize }}}

\newcommand\TODO[1]{\mynote{TODO}{#1}}
\newcommand\cw[1]{\mynote{CW}{#1}}
<<<<<<< HEAD
\newcommand\ls[1]{\mynote{LS}{#1}}
=======
\newcommand\nodename[1]{\texttt{#1}}
>>>>>>> c000aeb1



\smartqed  % flush right qed marks, e.g. at end of proof

\journalname{Graal Compiler Design}
\def\makeheadbox{{%
\hbox to0pt{\vbox{\baselineskip=10dd\hrule\hbox
to\hsize{\vrule\kern3pt\vbox{\kern3pt
\hbox{\bfseries The Graal Compiler - Design and Strategy}
\kern3pt}\hfil\kern3pt\vrule}\hrule}%
\hss}}}

\begin{document}

\author{Thomas W\"{u}rthinger \Sa, Lukas Stadler \Sc, Gilles Duboscq \Sa}
\institute{\Sa Oracle, \Sc Johannes Kepler University, Linz}

\date{Created: \today}

\title{The Graal Compiler}
\subtitle{Design and Strategy \\ \textcolor{red}{work in progress}}

\maketitle

\abstract{
The Graal compiler aims at improving C1X, the Java port of the HotSpot client compiler, both in terms of modularity and peak performance.
The compiler should work with the Maxine VM and the HotSpot VM.
This document contains information about the proposed design and strategy for developing the Graal compiler.}

\section{Context}

In 2009, the Maxine team started with creating C1X, a Java port of the HotSpot client compiler, and integrate it into the Maxine VM.
Part of this effort, was the development of a clear and clean compiler-runtime interface that allows the separation of the compiler and the VM that enables the use of one compiler for multiple VMs.
In June 2010, we started integrating C1X into the HotSpot VM and we called the resulting system Graal~VM.
Currently, the Graal~VM is fully functional and runs benchmarks (SciMark, DaCapo) at a similar speed to the HotSpot client compiler.

\section{Goals}
The Graal compiler effort aims at rewriting the high-level intermediate representation of C1X with two main goals:
\begin{description}
\item[Modularity:] A modular design of the compiler should simplify the implementation of new languages, new back-ends, and new optimizations.
\item[Peak Performance:] A more powerful intermediate representation should enable the implementation of heavy-weight optimizations that impact the peak performance of the resulting machine code.
\end{description}

\section{Design}
For the implementation of the Graal compiler, we rely on the following design decisions:
\begin{description}
\item[Graph Representation:]
The compiler's intermediate representation is modeled as a graph with nodes that are connected with directed edges.
There is only a single node base class and every node has an associated graph object that does not change during the node's lifetime.
Every node is serializable and has an id that is unique within its graph.
Every edge is classified as either a control flow edge (anti-dependency) or a data flow edge (dependency) and represented as a simple pointer from the source node to the target node.
There is no cycle in the graph that contains only control flow edges or only data flow edges. \cw{What does that sentence mean?  I can certainly think of a loop that has a control-flow cycle, but no data-flow cycle.}
It is possible to replace a node with another node without traversing the full graph.
\item[Extensibility:]
The compiler is extensible by adding new compiler phases and new node subclasses without modifying the compiler's sources.
A node has an abstract way of expressing its effect and new compiler phases can ask compiler nodes for their properties and capabilities.
\cw{Add: We use the ``everything is an extension'' concept. Even standard compiler optimizations are internally modeled as extensions, to show that the extension mechanism exposes all necessary functionality.}
\item[Detailing:]
The compilation starts with a graph that contains nodes that represent the operations of the source language (e.g., one node for an array store to an object array).
During the compilation, the nodes are replaced with more detailed nodes (e.g., the array store node is split into a null check, a bounds check, a store check, and a memory access).
Compiler phases can choose whether they want to work on the earlier versions of the graph (e.g., escape analysis) or on later versions (e.g., null check elimination).
\cw{In general, I agree that the lowering should happen without changing the style of IR.  However, I don't agree that optimizations such as null check elimination should work on a lower level graph.  Isn't it bette to model ``needs null check'' as a capability of high-level instructions?  Then the eliminator just sets a property that no null check is necessary.  But that is a good discussion point: How much optimization do we want to do by augmenting a high-level IR, and how much do we want to do by rewriting a low-level IR.}
\item[Generality:]
The compiler does not require Java as its input.
This is achieved by having a graph as the starting point of the compilation and not a Java bytecodes array.
Building the graph from the Java bytecodes must happen before giving a method to the compiler.
This enables front-ends for different languages (e.g., Ruby) to provide their own graph.
Also, there is no dependency on a specific back-end, but the output of the compiler is a graph that can then be converted to a different representation in a final compiler phase.
\cw{Here we are getting into the nits of terminology.  I think the term ``compiler'' should always refer to the whole system that goes from bytecodes to machine code.  Yes, there will be additional parsers for different bytecode formats.  But still, the compiler doesn't have graphs as input and outputs, but still bytecodes and machine code, respectively.}
\end{description}

\section{Milestones}
The Graal compiler is developed starting from the current C1X source code base.
This helps us testing the compiler at every intermediate development step on a variety of Java benchmarks.
We define the following development milestones and when they are considered achieved:
\begin{description}
\item[M1:] We have a fully working Graal VM version with a stripped down C1X compiler that does not perform any optimizations.
\item[M2:] We modified the high-level intermediate representation to be based on the Graal compiler graph data structure.
\item[M3:] We have reimplemented and reenabled compiler optimizations in the Graal compiler that previously existed in C1X.
\item[M4:] We have reintegrated the new Graal compiler into the Maxine VM and can use it as a Maxine VM bootstrapping compiler.
\end{description}

After those four milestones, we see three different possible further development directions that can be followed in parallel:
\begin{itemize}
  \item Removal of the XIR template mechanism and replacement with a snippet mechanism that works with the Graal compiler graph.
  \item Improvements for Graal peak performance (loop optimizations, escape analysis, bounds check elimination, processing additional interpreter runtime feedback).
  \item Implementation of a prototype front-end for different languages, e.g., JavaScript.
\end{itemize}

\section{Implementation}

\subsection{Loops}
Loops form a first-class construct in the IR that is expressed in specialized IR nodes during all optimization phases.
We only compile methods with a control flow where every loop has only one single entry point.
This entry point is a \nodename{LoopBegin} node.
This node is connected to a \nodename{LoopEnd} node that merges all control flow paths that do not exit the loop.
The edge between the \nodename{LoopBegin} and the \nodename{LoopEnd} is the backedge of the loop.
It goes from the beginning to the end in order to make the graph acyclic.
An algorithm that traverses the control flow has to explicitely decide whether it wants to incorporate backedges (i.e., special case the treatment of \nodename{LoopEnd}) or ignore them.
Figure \ref{fig:loop1} shows a simple example with a loop with a single entry and two exits.

\begin{figure}[h]
  \label{fig:loop1}
  \centering
\begin{digraphenv}{scale=0.5}{layout1}
\textnode{BeforeLoop}{Loop entry}
\textnode{Exit1}{First loop exit}
\textnode{Exit2}{Second loop exit}
\nodesplit{LoopBegin}{LoopBegin}
\node{LoopEnd}{LoopEnd}
\nodesplit{If1}{If}
\nodesplit{If2}{If}
\controllabel{LoopBegin:succ1}{LoopEnd}
\controllabel{LoopBegin:succ2}{If1}
\controllabel{If1:succ1}{If2}
\controllabel{If2:succ1}{LoopEnd}
\controllabel{BeforeLoop}{LoopBegin}
\controllabel{If1:succ2}{Exit1}
\controllabel{If2:succ2}{Exit2}
\end{digraphenv}
  \caption{A simple loop with two exits.}
\end{figure}

\subsection{Loop Phis}
Data flow in loops is modelled with special phi nodes at the beginning and the end of the loop.
The \nodename{LoopEnd} node merges every value that is flows into the next loop iteration in associated \nodename{LoopEndPhi} nodes.
A corresponding \nodename{LoopBeginPhi} node that is associated with the loop header has a control flow dependency on the \nodename{LoopEndPhi} node.
Figure \ref{fig:loop2} shows how a simple counting loop is modelled in the graph.

\begin{figure}[h]
  \label{fig:loop2}
  \centering
\begin{digraphenv}{scale=0.5}{layout2}
\textnode{BeforeLoop}{Loop entry}
\textnode{Exit}{Loop exit}
\textnode{n}{n}
\textnode{Constant0}{0}
\textnode{Constant1}{1}
\nodesplit{LoopBegin}{LoopBegin}
\node{LoopEnd}{LoopEnd}
\nodesplit{If1}{If}
\controllabel{LoopBegin:succ1}{LoopEnd}
\controllabel{LoopBegin:succ2}{If1}
\nodebi{Compare}{&lt;}
\nodebi{LoopBeginPhi}{LoopBeginPhi}
\nodebi{Add}{+}
\datalabel{Add:in1}{LoopBeginPhi}
\datalabel{Add:in2}{Constant1}
\nodebi{LoopEndPhi}{LoopEndPhi}
\control{LoopBeginPhi}{LoopEndPhi}
\data{LoopEndPhi:in1}{LoopEnd}
\data{LoopEndPhi:in2}{Add}
\datalabel{LoopBeginPhi:in1}{LoopBegin}
\datalabel{LoopBeginPhi:in2}{Constant0}
\datalabel{Compare:in1}{LoopBeginPhi}
\datalabel{Compare:in2}{n}
\data{If1}{Compare}
\controllabel{If1:succ1}{LoopEnd}
\controllabel{BeforeLoop}{LoopBegin}
\controllabel{If1:succ2}{Exit}
\end{digraphenv}
  \caption{Graal compiler graph for a loop counting from 0 to n-1.}
\end{figure}

\subsection{Loop Counters}
The compiler is capable of recognizing variables that are only increased within a loop.
A potential overflow of such a variable is guarded with a trap before the loop.
Figure \ref{fig:loop3} shows the compiler graph of the example loop after the loop counter transformation.


\begin{figure}[h]
  \label{fig:loop3}
  \centering
\begin{digraphenv}{scale=0.5}{layout3}
\textnode{BeforeLoop}{Loop entry}
\textnode{Exit}{Loop exit}
\textnode{n}{n}
\textnode{Constant0}{0}
\textnode{Constant1}{1}
\nodesplit{LoopBegin}{LoopBegin}
\node{LoopEnd}{LoopEnd}
\nodesplit{If1}{If}
\controllabel{LoopBegin:succ1}{LoopEnd}
\controllabel{LoopBegin:succ2}{If1}
\nodebi{Compare}{&lt;}
\nodetri{LoopCounter}{LoopCounter}
\datalabel{LoopCounter:in1}{LoopBegin}
\datalabeltext{LoopCounter:in2}{Constant0}{init}
\datalabeltext{LoopCounter:in3}{Constant1}{stride}
\datalabel{Compare:in1}{LoopCounter}
\datalabel{Compare:in2}{n}
\data{If1}{Compare}
\controllabel{If1:succ1}{LoopEnd}
\controllabel{BeforeLoop}{LoopBegin}
\controllabel{If1:succ2}{Exit}
\end{digraphenv}
  \caption{Graal compiler graph after loop counter transformation.}
\end{figure}

\subsection{Bounded Loops}

If the total maximum number of iterations of a loop is fixed, then the loop is converted into a bounded loop.
The total number of iterations always denotes the number of full iterations of the loop with the control flowing from the loop begin to the loop end.
If the totel number of iterations is reached, the loop is exited directly from the loop header.
In the example, we can infer from the loop exit with the comparison on the loop counter that the total number of iterations of the loop is limited to n.
Figure \ref{fig:loop4} shows the compiler graph of the example loop after the bounded loop transformation.

\begin{figure}[h]
  \label{fig:loop4}
  \centering
\begin{digraphenv}{scale=0.5}{layout4}
\textnode{BeforeLoop}{Loop entry}
\textnode{Exit}{Loop exit}
\textnode{n}{n}
\textnode{Constant0}{0}
\textnode{Constant1}{1}
\nodesplittri{LoopBegin}{BoundedLoopBegin}
\node{LoopEnd}{LoopEnd}
\controllabel{LoopBegin:succ1}{LoopEnd}
\controllabel{LoopBegin:succ2}{LoopEnd}
\controllabel{LoopBegin:succ3}{Exit}
\nodetri{LoopCounter}{LoopCounter}
\datalabel{LoopCounter:in1}{LoopBegin}
\datalabeltext{LoopCounter:in2}{Constant0}{init}
\datalabeltext{LoopCounter:in3}{Constant1}{stride}
\data{LoopBegin}{n}
\controllabel{BeforeLoop}{LoopBegin}
\end{digraphenv}
  \caption{Graal compiler graph after bounded loop transformation.}
\end{figure}

\subsection{Vectorization}

If we have now a bounded loop with no additional loop exit and no associated phi nodes (only associated loop counters), we can vectorize the loop.
We replace the loop header with a normal instruction that produces a vector of values from 0 to the number of loop iterations minus 1.
The loop counters are replaced with \texttt{VectorAdd} and \texttt{VectorMul} nodes.
The vectorization is only possible if every node of the loop can be replaced with a corresponding vector node.
Figure \ref{fig:loop5} shows the compiler graph of the example loop after vectorization.
The vector nodes all work on an ordered list of integer values and are subject to canonicalization like any other node.


\begin{figure}[h]
  \label{fig:loop5}
  \centering
\begin{digraphenv}{scale=0.5}{layout5}
\textnode{Entry}{Entry}
\textnode{Exit}{Exit}
\textnode{n}{n}
\textnode{Constant0}{0}
\textnode{Constant1}{1}
\node{Vector}{Vector}
\nodebi{VectorAdd}{VectorAdd}
\nodebi{VectorMul}{VectorMul}
\control{Entry}{Vector}
\control{Vector}{Exit}
\datalabel{VectorAdd:in1}{Vector}
\datalabel{VectorAdd:in2}{Constant0}
\datalabel{VectorMul:in1}{VectorAdd}
\datalabel{VectorMul:in2}{Constant1}
\data{Vector}{n}
\end{digraphenv}
  \caption{Graal compiler graph after bounded loop transformation.}
\end{figure}

\subsection{Project Source Structure}
In order to have clear interfaces between the different parts of the compiler, the code will be divided into the following source code projects:
\cw{Use new naming scheme com.oracle.graal...}
\begin{description}
    \item[Graph] contains the abstract node implementation, the graph implementation and all the associated tools and auxiliary classes.
    \item[Nodes] contains the node implementations, ranging from high-level to machine-level nodes. \cw{Can't we just stay with the name ``instruction'', which everyone understands, instead of ``Node''?  I strongly vote for that.}
    \item[GraphBuilder] contains helpers for building graphs from Java bytecodes and other source representations.
    \item[Assembler] contains the assembler classes that are used to generate the compiled code of methods and stubs.
    \item[Optimizations] contains all the optimizations, along with different optimization plans.
    \item[GraalCompiler] contains the compiler, including:
        \begin{itemize}
            \item Handling of compilation phases.
            \item Compilation-related data structures.
            \item Implementation of the \emph{compiler interface} (CI).
            \item Register allocation.
            \item Machine code creation, including debug info.
            \item Debug output and compilation observation.
            \item Compiler options management.
        \end{itemize}
		\cw{So you want to keep the backend as part of the ``main compiler'' at first.  Seems OK for me.}
\end{description}

\subsection{Initial Steps}
\begin{itemize}
    \item Restructuring of the project to include the compiler and the modified HotSpot code within one repository. The CRI project will remain in the Maxine repository, because it will remain mostly unchanged.
    \item Stripping optimizations from the existing compiler, they will be reimplemented later on using the new infrastructure.
    \item Creating Node and Graph classes, along with the necessary auxiliary classes.
    \item Writing documentation on the design of the compiler.
    \item Use the Node class as the superclass of the existing Value class.
    \item Identify (and later: remove) extended bytecodes.
    \item Implement the new frame state concept.
    \item Remove LIR - in the long run there should only be one IR, which will be continually lowered until only nodes that can be translated into machine code remain. \cw{That cannot be an initial step, because you have nothing yet that could replace the LIR.}
\end{itemize}

\subsection{Nodes and Graphs}
The most important aspect of a compiler is the data structure that holds information about an executable piece of code, called \emph{intermediate representation}~(IR).
The IR used in the Graal Compiler (simply referred to as \emph{the compiler} in the rest of this document) was designed in such a way as to allow for extensive optimizations, easy traversal, compact storage and efficient processing.

\subsubsection{The Node Data Structure}
\begin{itemize}
    \item Each node is always associated with a graph.
    \item Each node has an immutable id which is unique within its associated graph. \cw{The server compiler supports ``renumbering'' of nodes to make the ids dense again after large graph manipulations that deleted many nodes.}
    \item Nodes represent either operations on values or control flow operations.
    \item Nodes can have a data dependency, which means that one node requires the result of some other node as its input. The fact that the result of the first node needs to be computed before the second node can be executed introduces a partial order to the set of nodes.
    \item Nodes can have a control flow dependency, which means that the execution of one node depends on some other node. This includes conditional execution, memory access serialization and other reasons, and again introduces a partial order to the set of nodes.
    \item Nodes can only have data and control dependencies to nodes which belong to the same graph.
    \item Control dependencies and data dependencies each represent a \emph{directed acyclic graph} (DAG) on the same set of nodes. This means that data dependencies always point upwards, and control dependencies always point downwards. Situations that are normally incur cycles (like loops) are represented by special nodes (like LoopEnd).
		\cw{I don't like that item.  Cycles are a normal thing for control flow and for phi functions.  I would phrase it as something like that: Nodes can only have data and control dependencies to nodes that are dominators.  The only exception of that are control loop headers and phi functions}
    \item Ordering between nodes is specified only to the extent which is required to correctly express the semantics of a given program. Some compilers (notably the HotSpot client compiler \cw{Wrong: the client compiler only has a fixed order of pinned instructions, most instructions are not pinned and can be moved around freely}) always maintain a complete order for all nodes (called \emph{scheduling}), which impedes advanced optimizations. For algorithms that require a fixed ordering of nodes, a temporary schedule can always be generated.
    \item Both data and control dependencies can be traversed in both directions, so that each node can be traversed in four directions:
    \begin{itemize}
        \item \emph{inputs} are all nodes that this node has data dependencies on.
        \item \emph{usages} are all nodes that have data dependencies on this node, this is regarded as the inverse of inputs.
        \item \emph{successors} are all nodes that have a control dependency on this node.
        \item \emph{predecessors} are all nodes that this node has control dependencies on, this is regarded as the inverse of successors.
    \end{itemize}
    \item Only inputs and successors can be changed, and changes to them will update the usages and predecessors.
    \item The Node class needs to provide facilities for subclasses to perform actions upon cloning, dependency changes, etc.
    \item Nodes cannot be reassigned to another graph, they are cloned instead \cw{Why should there be the need for more than one graph when compiling a method?}
\end{itemize}

\subsubsection{The Graph Data Structure}
\begin{itemize}
    \item A graph deals out ids for new nodes and can be queried for the node corresponding to a given id.
    \item Graphs can manage side data structures, which will be automatically invalidated and lazily recomputed whenever the graph changes. Examples for side data structures are dominator trees and temporary schedules. These side data structures will usually be understood by more than one optimization.
    \item Graphs are 
\end{itemize}

\subsection{Frame States}
Frame states capture the state of the program, in terms of the source representation (e.g., Java state: local variables, expressions, ...).
<<<<<<< HEAD
Whenever a safepoint is reached or \cw{why is that an ``or'', both is basically the same} \ls{uncommon traps can be introduced at other points, e.g., at an if branch that isn't compiled} a deoptimization is needed a valid frame state needs to be available.
A frame state is valid as long as the program performs only actions that can safely be reexecuted (e.g., operations on local variables, loads, etc.).
Thus, frame states need only be generated for bytecodes that cannot be reexecuted:
=======
Whenever a safepoint is reached or \cw{why is that an ``or'', both is basically the same} a deoptimization is needed a valid frame state needs to be available.
A frame state is valid as long as the program performs only actions that can safely be reexecuted (e.g., operations on local variables, etc.).
Thus, frame states need only be generated for bytecodes that cannot be reexecuted: putfield, astore, invoke, monitorenter/exit, ...
>>>>>>> c000aeb1

\begin{itemize}
    \item Array stores: {\tt IASTORE, LASTORE, FASTORE, \\DASTORE, AASTORE, BASTORE, CASTORE, SASTORE}
    \item Field stores: {\tt PUTSTATIC, PUTFIELD}
    \item Method calls: {\tt INVOKEVIRTUAL, INVOKESPECIAL, \\INVOKESTATIC, INVOKEINTERFACE}
    \item Memory allocations: {\tt NEW, NEWARRAY, ANEWARRAY, \\MULTIANEWARRAY}
    \item Synchronization: {\tt MONITORENTER, MONITOREXIT}
\end{itemize}

Within the node graph a frame state is represented as a node that is fixed to the node that caused it to be generated (control dependency).

\begin{digraphenv}{scale=0.5}{fs1}
    \nodetrisplit{store1}{ArrayStore}
    \nodebi{load1}{ArrayLoad}
    \controllabel{store1:succ1}{load1}
    \nodetrisplit{store2}{ArrayStore}
    \control{load1}{store2}
    end [shape=plaintext, label="...", width="2.0"]
    store2:succ1:s -> end:n [color=red];
    %
    \nodeframestate{fs1}{FrameState}
    \controllabel{store1:succ2}{fs1}
    \nodeframestate{fs2}{FrameState}
    \controllabel{store2:succ2}{fs2}
\end{digraphenv}

FrameStates also have data dependencies on the contents of the state: the local variables and the expression stack.

\subsection{Deoptimization and Uncommon Traps}
Uncommon trap nodes are not fixed to a certain frame state node, they can move around freely and will always use the correct frame state.
The node that is guarded by the deoptimization has a data dependency on the trap, and the trap in turn has a data dependency on the condition and on the most distant node that is postdominated by the guarded node.

\begin{digraphenv}{scale=0.5}{trap1}
    \nodesplit{if}{If}
    \node{split1}{Split}
    \controllabel{if:succ1}{split1}
    nop [shape=plaintext, label="..."]
    \control{split1}{nop}
    %
    \node{split2}{Split}
    \controllabel{if:succ2}{split2}
    \nodebi{load1}{MemLoad}
    \control{split2}{load1}
    \nodebi{load2}{MemLoad}
    \control{load1}{load2}
    \control{load2}{merge}
    \node{merge}{Merge}
    \control{nop}{merge}
    %
    \nodeconst{o1}{obj1}
    \nodeconst{o2}{obj2}
    \datalabel{load1:in2}{o1}
    \datalabel{load2:in2}{o2}
    \nodetrap{trap}{Trap}
    \node{cmpnull}{IsNull}
    \data{cmpnull}{o2}
    \datalabel{trap:in2}{cmpnull}
    \datalabel{load2:in1}{trap}    
    \datalabel{trap:in1}{split2}
\end{digraphenv}

\emph{\small In this example, the second load is guarded by an uncommon trap, because its receiver might be null (the receiver of the load is assumed to be non-null).
The trap is anchored to the control split, because as soon as this node is executed the second load must be executed as well.
In the final scheduling the trap can be placed before or after the first load.}

Another type of uncommon trap is a guard, which is used to remove branches that have a very low execution frequency from the compiled code.

\begin{digraphenv}{scale=0.5}{trap2}
    start [shape=plaintext, label="..."]
    start2 [shape=plaintext, label=""]
    start3 [shape=plaintext, label=""]
    \control{start}{guard}
    \node{guard}{Guard}
    \nodebi{load1}{MemLoad}
    \control{guard}{load1}
    \control{load1}{nop}
    nop [shape=plaintext, label="..."]
    %
    \nodetrap{trap}{Trap}
    \datalabel{trap:in1}{start2}
    \datalabel{trap:in2}{start3}
    \data{guard}{trap}    
\end{digraphenv}


\emph{\small In this example the If from the previous example was replaced by a guard and an uncommon trap.
The guard takes the place of the If in the control flow, and is connected to the trap node.
The uncommon trap is now anchored to the most distant node of which the If was a postdominator.}

At some point during the compilation, trap nodes need to be fixed, which means that appropriate data and control dependencies will be inserted so that they cannot move outside the scope of the associated frame state.
This will generate deoptimization-free zones that can be targeted by the most aggressive optimizations.
A simple algorithm for this removal of FrameStates would be to move all traps as far upwards as possible.


Multiple Traps with the same condition and anchor can be merged:

\begin{digraphenv}{scale=0.5}{trap3}
    \nodesplit{if}{If}
    \node{split1}{Split}
    \controllabel{if:succ1}{split1}
    nop [shape=plaintext, label="..."]
    \control{split1}{nop}
    %
    \node{split2}{Split}
    \controllabel{if:succ2}{split2}
    \nodebi{load1}{MemLoad}
    \control{split2}{load1}
    \nodebi{load2}{MemLoad}
    \control{load1}{load2}
    \control{load2}{merge}
    \node{merge}{Merge}
    \control{nop}{merge}
    %
    \nodeconst{o}{obj}
    \datalabel{load1:in2}{o}
    \datalabel{load2:in2}{o}
    \nodetrap{trap}{Trap}
    \node{cmpnull}{IsNull}
    \data{cmpnull}{o}
    \datalabel{trap:in2}{cmpnull}
    \datalabel{load2:in1}{trap}    
    \datalabel{load1:in1}{trap}    
    \datalabel{trap:in1}{split2}
\end{digraphenv}

Also, if two Traps that are anchored to the true and false branch of the same If have the same condition, they can be merged, so that the resulting Trap is anchored at the most distant node of which the If is a postdominator.

%Frame states should be represented using a delta-encoding.
%This will make them significantly smaller and will make inlining, etc. much easier.
%In later compilation phases unnecessary frame states might be removed, using a mark-and-merge algorithm.

\subsection{Graph Building}
\begin{itemize}
    \item The graph built by the initial parser (called \emph{GraphBuilder}) should be as close to the source representation (bytecode, ...) as possible.
    \item All nodes should be able to immediately lower themselves to a machine-level representation. \cw{What is that?  You mean every node has x86 specific code that spits out machine code?  Hope you are joking...} This allows for easier compiler development, and also leads to a compiler that is very flexible in the amount of optimizations it performs (e.g. recompilation of methods with more aggressive optimizations).
    \item 
\end{itemize}

\subsection{Graphical Representation}
The graphs in this document use the following node layout:

\begin{digraphenv}{scale=0.5}{layout01}
\node{node1}{nop}
\nodebi{node2}{+}
\nodetri{node3}{phi}
\nodesplit{node4}{if}
\end{digraphenv}

\cw{That doesn't compile with my latex.  What do I have to do to get it working?}
\ls{graphviz needs to be installed, and pdflatex needs to be started with -shell-escape}

Red arrows always represents control dependencies, while black arrows represent data dependencies:

\begin{digraphenv}{scale=0.5}{layout1}
\node{a}{a}
\node{b}{b}
\nodesplit{if}{if}
\node{nop}{nop}
\nodebi{add}{+}
\controllabel{if:succ1}{nop}
\controllabel{if:succ2}{add}
\datalabel{add:in1}{a}
\datalabel{add:in2}{b}
\end{digraphenv}



\end{document}<|MERGE_RESOLUTION|>--- conflicted
+++ resolved
@@ -25,11 +25,8 @@
 
 \newcommand\TODO[1]{\mynote{TODO}{#1}}
 \newcommand\cw[1]{\mynote{CW}{#1}}
-<<<<<<< HEAD
 \newcommand\ls[1]{\mynote{LS}{#1}}
-=======
 \newcommand\nodename[1]{\texttt{#1}}
->>>>>>> c000aeb1
 
 
 
@@ -333,6 +330,12 @@
 The most important aspect of a compiler is the data structure that holds information about an executable piece of code, called \emph{intermediate representation}~(IR).
 The IR used in the Graal Compiler (simply referred to as \emph{the compiler} in the rest of this document) was designed in such a way as to allow for extensive optimizations, easy traversal, compact storage and efficient processing.
 
+\subsubsection{The Graph Data Structure}
+\begin{itemize}
+    \item A graph deals out ids for new nodes and can be queried for the node corresponding to a given id.
+    \item Graphs can manage side data structures, which will be automatically invalidated and lazily recomputed whenever the graph changes. Examples for side data structures are dominator trees and temporary schedules. These side data structures will usually be understood by more than one optimization.
+\end{itemize}
+
 \subsubsection{The Node Data Structure}
 \begin{itemize}
     \item Each node is always associated with a graph.
@@ -356,24 +359,11 @@
     \item Nodes cannot be reassigned to another graph, they are cloned instead \cw{Why should there be the need for more than one graph when compiling a method?}
 \end{itemize}
 
-\subsubsection{The Graph Data Structure}
-\begin{itemize}
-    \item A graph deals out ids for new nodes and can be queried for the node corresponding to a given id.
-    \item Graphs can manage side data structures, which will be automatically invalidated and lazily recomputed whenever the graph changes. Examples for side data structures are dominator trees and temporary schedules. These side data structures will usually be understood by more than one optimization.
-    \item Graphs are 
-\end{itemize}
-
 \subsection{Frame States}
 Frame states capture the state of the program, in terms of the source representation (e.g., Java state: local variables, expressions, ...).
-<<<<<<< HEAD
 Whenever a safepoint is reached or \cw{why is that an ``or'', both is basically the same} \ls{uncommon traps can be introduced at other points, e.g., at an if branch that isn't compiled} a deoptimization is needed a valid frame state needs to be available.
 A frame state is valid as long as the program performs only actions that can safely be reexecuted (e.g., operations on local variables, loads, etc.).
 Thus, frame states need only be generated for bytecodes that cannot be reexecuted:
-=======
-Whenever a safepoint is reached or \cw{why is that an ``or'', both is basically the same} a deoptimization is needed a valid frame state needs to be available.
-A frame state is valid as long as the program performs only actions that can safely be reexecuted (e.g., operations on local variables, etc.).
-Thus, frame states need only be generated for bytecodes that cannot be reexecuted: putfield, astore, invoke, monitorenter/exit, ...
->>>>>>> c000aeb1
 
 \begin{itemize}
     \item Array stores: {\tt IASTORE, LASTORE, FASTORE, \\DASTORE, AASTORE, BASTORE, CASTORE, SASTORE}
@@ -385,6 +375,10 @@
 
 Within the node graph a frame state is represented as a node that is fixed to the node that caused it to be generated (control dependency).
 
+
+\begin{figure}[h]
+  \label{fig:fs1}
+  \centering
 \begin{digraphenv}{scale=0.5}{fs1}
     \nodetrisplit{store1}{ArrayStore}
     \nodebi{load1}{ArrayLoad}
@@ -399,6 +393,8 @@
     \nodeframestate{fs2}{FrameState}
     \controllabel{store2:succ2}{fs2}
 \end{digraphenv}
+  \caption{Simple example using two frame states.}
+\end{figure}
 
 FrameStates also have data dependencies on the contents of the state: the local variables and the expression stack.
 
@@ -406,6 +402,9 @@
 Uncommon trap nodes are not fixed to a certain frame state node, they can move around freely and will always use the correct frame state.
 The node that is guarded by the deoptimization has a data dependency on the trap, and the trap in turn has a data dependency on the condition and on the most distant node that is postdominated by the guarded node.
 
+\begin{figure}[h]
+  \label{fig:trap1}
+  \centering
 \begin{digraphenv}{scale=0.5}{trap1}
     \nodesplit{if}{If}
     \node{split1}{Split}
@@ -434,13 +433,16 @@
     \datalabel{load2:in1}{trap}    
     \datalabel{trap:in1}{split2}
 \end{digraphenv}
-
-\emph{\small In this example, the second load is guarded by an uncommon trap, because its receiver might be null (the receiver of the load is assumed to be non-null).
+  \caption{In this example, the second load is guarded by an uncommon trap, because its receiver might be null (the receiver of the load is assumed to be non-null).
 The trap is anchored to the control split, because as soon as this node is executed the second load must be executed as well.
 In the final scheduling the trap can be placed before or after the first load.}
+\end{figure}
 
 Another type of uncommon trap is a guard, which is used to remove branches that have a very low execution frequency from the compiled code.
 
+\begin{figure}[h]
+  \label{fig:trap2}
+  \centering
 \begin{digraphenv}{scale=0.5}{trap2}
     start [shape=plaintext, label="..."]
     start2 [shape=plaintext, label=""]
@@ -457,11 +459,10 @@
     \datalabel{trap:in2}{start3}
     \data{guard}{trap}    
 \end{digraphenv}
-
-
-\emph{\small In this example the If from the previous example was replaced by a guard and an uncommon trap.
+  \caption{In this example the If from the previous example was replaced by a guard and an uncommon trap.
 The guard takes the place of the If in the control flow, and is connected to the trap node.
 The uncommon trap is now anchored to the most distant node of which the If was a postdominator.}
+\end{figure}
 
 At some point during the compilation, trap nodes need to be fixed, which means that appropriate data and control dependencies will be inserted so that they cannot move outside the scope of the associated frame state.
 This will generate deoptimization-free zones that can be targeted by the most aggressive optimizations.
@@ -470,6 +471,9 @@
 
 Multiple Traps with the same condition and anchor can be merged:
 
+\begin{figure}[h]
+  \label{fig:trap3}
+  \centering
 \begin{digraphenv}{scale=0.5}{trap3}
     \nodesplit{if}{If}
     \node{split1}{Split}
@@ -498,6 +502,8 @@
     \datalabel{load1:in1}{trap}    
     \datalabel{trap:in1}{split2}
 \end{digraphenv}
+  \caption{Two loads guarded by the same Trap.}
+\end{figure}
 
 Also, if two Traps that are anchored to the true and false branch of the same If have the same condition, they can be merged, so that the resulting Trap is anchored at the most distant node of which the If is a postdominator.
 
@@ -509,13 +515,12 @@
 \begin{itemize}
     \item The graph built by the initial parser (called \emph{GraphBuilder}) should be as close to the source representation (bytecode, ...) as possible.
     \item All nodes should be able to immediately lower themselves to a machine-level representation. \cw{What is that?  You mean every node has x86 specific code that spits out machine code?  Hope you are joking...} This allows for easier compiler development, and also leads to a compiler that is very flexible in the amount of optimizations it performs (e.g. recompilation of methods with more aggressive optimizations).
-    \item 
 \end{itemize}
 
 \subsection{Graphical Representation}
 The graphs in this document use the following node layout:
 
-\begin{digraphenv}{scale=0.5}{layout01}
+\begin{digraphenv}{scale=0.5}{graphrep1}
 \node{node1}{nop}
 \nodebi{node2}{+}
 \nodetri{node3}{phi}
@@ -527,7 +532,7 @@
 
 Red arrows always represents control dependencies, while black arrows represent data dependencies:
 
-\begin{digraphenv}{scale=0.5}{layout1}
+\begin{digraphenv}{scale=0.5}{graphrep2}
 \node{a}{a}
 \node{b}{b}
 \nodesplit{if}{if}
