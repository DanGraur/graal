/*
 * Copyright (c) 2016, 2017, Oracle and/or its affiliates. All rights reserved.
 * DO NOT ALTER OR REMOVE COPYRIGHT NOTICES OR THIS FILE HEADER.
 *
 * This code is free software; you can redistribute it and/or modify it
 * under the terms of the GNU General Public License version 2 only, as
 * published by the Free Software Foundation.  Oracle designates this
 * particular file as subject to the "Classpath" exception as provided
 * by Oracle in the LICENSE file that accompanied this code.
 *
 * This code is distributed in the hope that it will be useful, but WITHOUT
 * ANY WARRANTY; without even the implied warranty of MERCHANTABILITY or
 * FITNESS FOR A PARTICULAR PURPOSE.  See the GNU General Public License
 * version 2 for more details (a copy is included in the LICENSE file that
 * accompanied this code).
 *
 * You should have received a copy of the GNU General Public License version
 * 2 along with this work; if not, write to the Free Software Foundation,
 * Inc., 51 Franklin St, Fifth Floor, Boston, MA 02110-1301 USA.
 *
 * Please contact Oracle, 500 Oracle Parkway, Redwood Shores, CA 94065 USA
 * or visit www.oracle.com if you need additional information or have any
 * questions.
 */
package com.oracle.svm.driver;

import java.io.BufferedReader;
import java.io.File;
import java.io.IOException;
import java.io.InputStream;
import java.io.InputStreamReader;
import java.lang.management.ManagementFactory;
import java.lang.management.OperatingSystemMXBean;
import java.net.URI;
import java.nio.charset.StandardCharsets;
import java.nio.file.FileSystem;
import java.nio.file.FileSystems;
import java.nio.file.Files;
import java.nio.file.LinkOption;
import java.nio.file.Path;
import java.nio.file.Paths;
import java.util.ArrayDeque;
import java.util.ArrayList;
import java.util.Arrays;
import java.util.Collection;
import java.util.Collections;
import java.util.Comparator;
import java.util.HashMap;
import java.util.LinkedHashSet;
import java.util.List;
import java.util.ListIterator;
import java.util.Map;
import java.util.Objects;
import java.util.Properties;
import java.util.Queue;
import java.util.StringJoiner;
import java.util.function.BiFunction;
import java.util.function.Consumer;
import java.util.function.Function;
import java.util.function.Supplier;
import java.util.regex.Pattern;
import java.util.stream.Collectors;
import java.util.stream.Stream;

import org.graalvm.compiler.options.OptionKey;
import org.graalvm.nativeimage.ProcessProperties;

import com.oracle.graal.pointsto.api.PointstoOptions;
import com.oracle.svm.core.OS;
import com.oracle.svm.core.SubstrateOptions;
import com.oracle.svm.core.SubstrateUtil;
import com.oracle.svm.core.option.SubstrateOptionsParser;
import com.oracle.svm.core.util.VMError;
import com.oracle.svm.driver.MacroOption.EnabledOption;
import com.oracle.svm.driver.MacroOption.MacroOptionKind;
import com.oracle.svm.driver.MacroOption.Registry;
import com.oracle.svm.graal.hosted.GraalFeature;
import com.oracle.svm.hosted.NativeImageOptions;
import com.oracle.svm.hosted.image.AbstractBootImage.NativeImageKind;
import com.oracle.svm.hosted.substitute.DeclarativeSubstitutionProcessor;
import com.oracle.svm.reflect.hosted.ReflectionFeature;
import com.oracle.svm.reflect.proxy.hosted.DynamicProxyFeature;

public class NativeImage {

    static final boolean IS_AOT = Boolean.getBoolean("com.oracle.graalvm.isaot");

    static final String platform = getPlatform();

    private static String getPlatform() {
        return (OS.getCurrent().className + "-" + SubstrateUtil.getArchitectureName()).toLowerCase();
    }

    static final String graalvmVersion = System.getProperty("org.graalvm.version", System.getProperty("graalvm.version", "dev"));

    static String getResource(String resourceName) {
        try (InputStream input = NativeImage.class.getResourceAsStream(resourceName)) {
            BufferedReader reader = new BufferedReader(new InputStreamReader(input, StandardCharsets.UTF_8));
            String resourceString = reader.lines().collect(Collectors.joining("\n"));
            return resourceString.replace("%pathsep%", File.pathSeparator);
        } catch (IOException e) {
            VMError.shouldNotReachHere(e);
        }
        return null;
    }

    private static final String usageText = getResource("/Usage.txt");

    abstract static class OptionHandler<T extends NativeImage> {
        protected final T nativeImage;

        OptionHandler(T nativeImage) {
            this.nativeImage = nativeImage;
        }

        abstract boolean consume(Queue<String> args);
    }

    final APIOptionHandler apiOptionHandler;

    static final String oH = "-H:";
    static final String oR = "-R:";

    static final String enablePrintFlags = SubstrateOptions.PrintFlags.getName() + "=";

    private static <T> String oH(OptionKey<T> option) {
        return oH + option.getName() + "=";
    }

    static final String oHClass = oH(NativeImageOptions.Class);
    static final String oHName = oH(NativeImageOptions.Name);
    static final String oHPath = oH(SubstrateOptions.Path);
    static final String oHKind = oH(NativeImageOptions.Kind);
    static final String oHCLibraryPath = oH(SubstrateOptions.CLibraryPath);
    static final String oHOptimize = oH(SubstrateOptions.Optimize);

    /* List arguments */
    static final String oHSubstitutionFiles = oH(DeclarativeSubstitutionProcessor.Options.SubstitutionFiles);
    static final String oHReflectionConfigurationFiles = oH(ReflectionFeature.Options.ReflectionConfigurationFiles);
    static final String oHDynamicProxyConfigurationFiles = oH(DynamicProxyFeature.Options.DynamicProxyConfigurationFiles);
    static final String oHJNIConfigurationFiles = oH(SubstrateOptions.JNIConfigurationFiles);

    static final String oHMaxRuntimeCompileMethods = oH(GraalFeature.Options.MaxRuntimeCompileMethods);
    static final String oHInspectServerContentPath = oH(PointstoOptions.InspectServerContentPath);
    static final String oDPolyglotLauncherClasses = "-Dcom.oracle.graalvm.launcher.launcherclasses=";
    static final String oDLauncherClasspath = "-Dorg.graalvm.launcher.classpath=";

    static final String oXmx = "-Xmx";
    static final String oXms = "-Xms";

    private static final String pKeyNativeImageArgs = "NativeImageArgs";

    private final LinkedHashSet<String> imageBuilderArgs = new LinkedHashSet<>();
    private final LinkedHashSet<Path> imageBuilderClasspath = new LinkedHashSet<>();
    private final LinkedHashSet<Path> imageBuilderBootClasspath = new LinkedHashSet<>();
    private final LinkedHashSet<String> imageBuilderJavaArgs = new LinkedHashSet<>();
    private final LinkedHashSet<Path> imageClasspath = new LinkedHashSet<>();
    private final LinkedHashSet<Path> imageProvidedClasspath = new LinkedHashSet<>();
    private final LinkedHashSet<String> customJavaArgs = new LinkedHashSet<>();
    private final LinkedHashSet<String> customImageBuilderArgs = new LinkedHashSet<>();
    private final LinkedHashSet<Path> customImageClasspath = new LinkedHashSet<>();
    private final ArrayList<OptionHandler<? extends NativeImage>> optionHandlers = new ArrayList<>();

    protected final BuildConfiguration config;

    private final Map<String, String> userConfigProperties = new HashMap<>();
    private final Map<String, String> propertyFileSubstitutionValues = new HashMap<>();

    private boolean verbose = Boolean.valueOf(System.getenv("VERBOSE_GRAALVM_LAUNCHERS"));
    private boolean dryRun = false;
    private String queryOption = null;

    final Registry optionRegistry;
    private LinkedHashSet<EnabledOption> enabledLanguages;

    public static final String nativeImagePropertiesFilename = "native-image.properties";
    public static final String nativeImagePropertiesMetaInf = "META-INF/native-image";

    public interface BuildConfiguration {
        /**
         * @return relative path usage get resolved against this path (also default path for image
         *         building)
         */
        Path getWorkingDirectory();

        /**
         * @return path to Java executable
         */
        Path getJavaExecutable();

        /**
         * @return classpath for SubstrateVM image builder components
         */
        List<Path> getBuilderClasspath();

        /**
         * @return base clibrary paths needed for general image building
         */
        List<Path> getBuilderCLibrariesPaths();

        /**
         * @return path to content of the inspect web server (points-to analysis debugging)
         */
        Path getBuilderInspectServerPath();

        /**
         * @return base image classpath needed for every image (e.g. LIBRARY_SUPPORT)
         */
        List<Path> getImageProvidedClasspath();

        /**
         * @return JVMCI API classpath for image builder (jvmci + graal jars)
         */
        List<Path> getBuilderJVMCIClasspath();

        /**
         * @return entries for jvmci.class.path.append system property (if needed)
         */
        List<Path> getBuilderJVMCIClasspathAppend();

        /**
         * @return boot-classpath for image builder (graal-sdk.jar)
         */
        List<Path> getBuilderBootClasspath();

        /**
         * @return additional arguments for JVM that runs image builder
         */
        List<String> getBuilderJavaArgs();

        /**
         * @return classpath for image (the classes the user wants to build an image from)
         */
        List<Path> getImageClasspath();

        /**
         * @return native-image (i.e. image build) arguments
         */
        List<String> getBuildArgs();

        /**
         * TODO Remove GraalVM Lanucher specific code.
         *
         * @return extra classpath entries for common GraalVM launcher components
         *         (launcher-common.jar)
         */
        List<Path> getLauncherCommonClasspath();

        /**
         * TODO Remove GraalVM Lanucher specific code.
         *
         * @return launcher classpath system property argument for image builder
         */
        String getLauncherClasspathPropertyValue(LinkedHashSet<Path> imageClasspath);

        /**
         * TODO Remove GraalVM Lanucher specific code.
         */
        Stream<Path> getAbsoluteLauncherClassPath(Stream<String> relativeLauncherClassPath);
    }

    private static class DefaultBuildConfiguration implements BuildConfiguration {
        private final Path workDir;
        private final Path rootDir;
        private final String[] args;

        @SuppressWarnings("deprecation")
        DefaultBuildConfiguration(String[] args) {
            this.args = args;
            workDir = Paths.get(".").toAbsolutePath().normalize();
            if (IS_AOT) {
                Path executablePath = Paths.get(ProcessProperties.getExecutableName());
                assert executablePath != null;
                Path binDir = executablePath.getParent();
                Path rootDirCandidate = binDir.getParent();
                if (rootDirCandidate.endsWith(platform)) {
                    rootDirCandidate = rootDirCandidate.getParent();
                }
                if (rootDirCandidate.endsWith(Paths.get("lib", "svm"))) {
                    rootDirCandidate = rootDirCandidate.getParent().getParent();
                }
                rootDir = rootDirCandidate;
            } else {
                String rootDirProperty = "native-image.root";
                String rootDirString = System.getProperty(rootDirProperty);
                if (rootDirString == null) {
                    rootDirString = System.getProperty("java.home");
                }
                rootDir = Paths.get(rootDirString);
            }
        }

        @Override
        public Path getWorkingDirectory() {
            return workDir;
        }

        @Override
        public Path getJavaExecutable() {
            Path javaHomePath = rootDir.getParent();
            Path binJava = Paths.get("bin", "java");
            if (Files.isExecutable(javaHomePath.resolve(binJava))) {
                return javaHomePath.resolve(binJava);
            }

            String javaHome = System.getenv("JAVA_HOME");
            if (javaHome == null) {
                throw showError("Environment variable JAVA_HOME is not set");
            }
            javaHomePath = Paths.get(javaHome);
            if (!Files.isExecutable(javaHomePath.resolve(binJava))) {
                throw showError("Environment variable JAVA_HOME does not refer to a directory with a " + binJava + " executable");
            }
            return javaHomePath.resolve(binJava);
        }

        @Override
        public List<Path> getBuilderClasspath() {
            return getJars(rootDir.resolve(Paths.get("lib", "svm", "builder")));
        }

        @Override
        public List<Path> getBuilderCLibrariesPaths() {
            return Collections.singletonList(rootDir.resolve(Paths.get("lib", "svm", "clibraries")));
        }

        @Override
        public List<Path> getImageProvidedClasspath() {
            return getJars(rootDir.resolve(Paths.get("lib", "svm")));
        }

        @Override
        public Path getBuilderInspectServerPath() {
            Path inspectPath = rootDir.resolve(Paths.get("lib", "svm", "inspect"));
            if (Files.isDirectory(inspectPath)) {
                return inspectPath;
            }
            return null;
        }

        @Override
        public List<Path> getBuilderJVMCIClasspath() {
            return getJars(rootDir.resolve(Paths.get("lib", "jvmci")));
        }

        @Override
        public List<Path> getBuilderJVMCIClasspathAppend() {
            return getBuilderJVMCIClasspath().stream()
                            .filter(f -> f.getFileName().toString().toLowerCase().endsWith("graal.jar"))
                            .collect(Collectors.toList());
        }

        @Override
        public List<Path> getBuilderBootClasspath() {
            return getJars(rootDir.resolve(Paths.get("lib", "boot")));
        }

        @Override
        public List<String> getBuilderJavaArgs() {
            return Collections.emptyList();
        }

        @Override
        public List<Path> getImageClasspath() {
            return Collections.emptyList();
        }

        @Override
        public List<String> getBuildArgs() {
            if (args.length == 0) {
                return Collections.emptyList();
            }
            List<String> buildArgs = new ArrayList<>();
            buildArgs.addAll(Arrays.asList("--configurations-path", rootDir.toString()));
            buildArgs.addAll(Arrays.asList(args));
            return buildArgs;
        }

        @Override
        public List<Path> getLauncherCommonClasspath() {
            return Collections.singletonList(rootDir.resolve(Paths.get("lib", "graalvm", "launcher-common.jar")));
        }

        @Override
        public String getLauncherClasspathPropertyValue(LinkedHashSet<Path> imageClasspath) {
            StringJoiner sj = new StringJoiner(File.pathSeparator);
            for (Path path : imageClasspath) {
                if (!path.startsWith(rootDir)) {
                    System.err.println(String.format("WARNING: ignoring '%s' while building launcher classpath: it does not live under the GraalVM root (%s)", path, rootDir));
                    continue;
                }
                sj.add(Paths.get("jre").resolve(rootDir.relativize(path)).toString());
            }
            return sj.toString();
        }

        @Override
        public Stream<Path> getAbsoluteLauncherClassPath(Stream<String> relativeLauncherClassPath) {
            return relativeLauncherClassPath.map(s -> Paths.get(s.replace('/', File.separatorChar))).map(p -> rootDir.resolve(p));
        }
    }

    protected NativeImage(BuildConfiguration config) {
        this.config = config;

        String configFileEnvVarKey = "NATIVE_IMAGE_CONFIG_FILE";
        String configFile = System.getenv(configFileEnvVarKey);
        if (configFile != null && !configFile.isEmpty()) {
            try {
                userConfigProperties.putAll(loadProperties(canonicalize(Paths.get(configFile))));
            } catch (NativeImageError | Exception e) {
                showError("Invalid environment variable " + configFileEnvVarKey, e);
            }
        }

        // Default javaArgs needed for image building
        addImageBuilderJavaArgs("-server", "-d64", "-noverify");
        addImageBuilderJavaArgs("-XX:+UnlockExperimentalVMOptions", "-XX:+EnableJVMCI");

        /*
         * GR-8656: Do not run with Graal as JIT compiler until libgraal is available. Note that we
         * really need to explicitly disable UseJVMCICompiler, otherwise it is implicitly enabled
         * when a "lib/jvmci/compiler-name" file is present in the JDK.
         */
        addImageBuilderJavaArgs("-XX:-UseJVMCICompiler");

        addImageBuilderJavaArgs("-XX:-UseJVMCIClassLoader");

        addImageBuilderJavaArgs("-Dgraal.EagerSnippets=true");

        addImageBuilderJavaArgs("-Xss10m");
        addImageBuilderJavaArgs(oXms + getXmsValue());
        addImageBuilderJavaArgs(oXmx + getXmxValue(1));

        addImageBuilderJavaArgs("-Duser.country=US", "-Duser.language=en");

        addImageBuilderJavaArgs("-Dgraalvm.version=" + graalvmVersion);
        addImageBuilderJavaArgs("-Dorg.graalvm.version=" + graalvmVersion);

        addImageBuilderJavaArgs("-Dcom.oracle.graalvm.isaot=true");

        // Generate images into the current directory
        addPlainImageBuilderArg(oHPath + config.getWorkingDirectory());

        /* Discover supported MacroOptions */
        optionRegistry = new MacroOption.Registry();

        /* Default handler needs to be fist */
        registerOptionHandler(new DefaultOptionHandler(this));
        apiOptionHandler = new APIOptionHandler(this);
        registerOptionHandler(apiOptionHandler);
        registerOptionHandler(new MacroOptionHandler(this));
    }

    void addMacroOptionRoot(Path configDir) {
        optionRegistry.addMacroOptionRoot(canonicalize(configDir));
    }

    protected void registerOptionHandler(OptionHandler<? extends NativeImage> handler) {
        optionHandlers.add(handler);
    }

    protected Map<String, String> getUserConfigProperties() {
        return userConfigProperties;
    }

    protected Path getUserConfigDir() {
        String envVarKey = "NATIVE_IMAGE_USER_HOME";
        String userHomeStr = System.getenv(envVarKey);
        if (userHomeStr == null || userHomeStr.isEmpty()) {
            return Paths.get(System.getProperty("user.home"), ".native-image");
        }
        return Paths.get(userHomeStr);
    }

    protected static void ensureDirectoryExists(Path dir) {
        if (Files.exists(dir)) {
            if (!Files.isDirectory(dir)) {
                throw showError("File " + dir + " is not a directory");
            }
        } else {
            try {
                Files.createDirectories(dir);
            } catch (IOException e) {
                throw showError("Could not create directory " + dir);
            }
        }
    }

    private void prepareImageBuildArgs() {
        config.getBuilderClasspath().forEach(this::addImageBuilderClasspath);
        config.getImageProvidedClasspath().forEach(this::addImageProvidedClasspath);
        String clibrariesBuilderArg = config.getBuilderCLibrariesPaths()
                        .stream()
                        .map(path -> canonicalize(path.resolve(platform)).toString())
                        .collect(Collectors.joining(",", oHCLibraryPath, ""));
        addPlainImageBuilderArg(clibrariesBuilderArg);
        if (config.getBuilderInspectServerPath() != null) {
            addPlainImageBuilderArg(oHInspectServerContentPath + config.getBuilderInspectServerPath());
        }

        config.getBuilderJVMCIClasspath().forEach((Consumer<? super Path>) this::addImageBuilderClasspath);
        if (!config.getBuilderJVMCIClasspathAppend().isEmpty()) {
            String builderJavaArg = config.getBuilderJVMCIClasspathAppend()
                            .stream().map(path -> canonicalize(path).toString())
                            .collect(Collectors.joining(":", "-Djvmci.class.path.append=", ""));
            addImageBuilderJavaArgs(builderJavaArg);
        }

        config.getBuilderBootClasspath().forEach((Consumer<? super Path>) this::addImageBuilderBootClasspath);

        config.getBuilderJavaArgs().forEach(this::addImageBuilderJavaArgs);
        config.getImageClasspath().forEach(this::addCustomImageClasspath);
    }

    private void completeOptionArgs() {
        /* Determine if truffle is needed- any MacroOption of kind Language counts */
        enabledLanguages = optionRegistry.getEnabledOptions(MacroOptionKind.Language);
        for (EnabledOption enabledOption : optionRegistry.getEnabledOptions()) {
            if (!MacroOptionKind.Language.equals(enabledOption.getOption().kind) && enabledOption.getProperty("LauncherClass") != null) {
                /* Also identify non-Language MacroOptions as Language if LauncherClass is set */
                enabledLanguages.add(enabledOption);
            }
        }

        /* Create a polyglot image if we have more than one LauncherClass. */
        if (getLauncherClasses().limit(2).count() > 1) {
            /* Use polyglot as image name if not defined on command line */
            if (customImageBuilderArgs.stream().noneMatch(arg -> arg.startsWith(oHName))) {
                replaceArg(imageBuilderArgs, oHName, "polyglot");
            }
            if (customImageBuilderArgs.stream().noneMatch(arg -> arg.startsWith(oHClass))) {
                /* and the PolyglotLauncher as main class if not defined on command line */
                replaceArg(imageBuilderArgs, oHClass, "org.graalvm.launcher.PolyglotLauncher");
            }
        }

        /* Provide more memory for image building if we have more than one language. */
        if (enabledLanguages.size() > 1) {
            long baseMemRequirements = SubstrateOptionsParser.parseLong("4g");
            long memRequirements = baseMemRequirements + enabledLanguages.size() * SubstrateOptionsParser.parseLong("1g");
            /* Add mem-requirement for polyglot building - gets further consolidated (use max) */
            addImageBuilderJavaArgs(oXmx + memRequirements);
        }

        consolidateListArgs(imageBuilderJavaArgs, "-Dpolyglot.engine.PreinitializeContexts=", ",", Function.identity());
    }

    private Stream<String> getLanguageLauncherClasses() {
        return optionRegistry.getEnabledOptionsStream(MacroOptionKind.Language)
                        .map(lang -> lang.getProperty("LauncherClass"))
                        .filter(Objects::nonNull).distinct();
    }

    private Stream<String> getLauncherClasses() {
        return optionRegistry.getEnabledOptionsStream(MacroOptionKind.Language, MacroOptionKind.Tool)
                        .map(lang -> lang.getProperty("LauncherClass"))
                        .filter(Objects::nonNull).distinct();
    }

    private Stream<String> getRelativeLauncherClassPath() {
        return optionRegistry.getEnabledOptionsStream(MacroOptionKind.Language, MacroOptionKind.Tool)
                        .map(lang -> lang.getProperty("LauncherClassPath"))
                        .filter(Objects::nonNull).flatMap(Pattern.compile(":", Pattern.LITERAL)::splitAsStream);
    }

    protected static String consolidateSingleValueArg(Collection<String> args, String argPrefix) {
        BiFunction<String, String, String> takeLast = (a, b) -> b;
        return consolidateArgs(args, argPrefix, Function.identity(), Function.identity(), () -> null, takeLast);
    }

    protected static boolean replaceArg(Collection<String> args, String argPrefix, String argSuffix) {
        boolean elementsRemoved = args.removeIf(arg -> arg.startsWith(argPrefix));
        args.add(argPrefix + argSuffix);
        return elementsRemoved;
    }

    private static <T> T consolidateArgs(Collection<String> args, String argPrefix,
                    Function<String, T> fromSuffix, Function<T, String> toSuffix,
                    Supplier<T> init, BiFunction<T, T, T> combiner) {
        T consolidatedValue = null;
        boolean needsConsolidate = false;
        for (String arg : args) {
            if (arg.startsWith(argPrefix)) {
                if (consolidatedValue == null) {
                    consolidatedValue = init.get();
                } else {
                    needsConsolidate = true;
                }
                consolidatedValue = combiner.apply(consolidatedValue, fromSuffix.apply(arg.substring(argPrefix.length())));
            }
        }
        if (consolidatedValue != null && needsConsolidate) {
            replaceArg(args, argPrefix, toSuffix.apply(consolidatedValue));
        }
        return consolidatedValue;
    }

    private static LinkedHashSet<String> collectListArgs(Collection<String> args, String argPrefix, String delimiter) {
        LinkedHashSet<String> allEntries = new LinkedHashSet<>();
        for (String arg : args) {
            if (arg.startsWith(argPrefix)) {
                String argEntriesRaw = arg.substring(argPrefix.length());
                if (!argEntriesRaw.isEmpty()) {
                    allEntries.addAll(Arrays.asList(argEntriesRaw.split(delimiter)));
                }
            }
        }
        return allEntries;
    }

    private static void consolidateListArgs(Collection<String> args, String argPrefix, String delimiter, Function<String, String> mapFunc) {
        LinkedHashSet<String> allEntries = collectListArgs(args, argPrefix, delimiter);
        if (!allEntries.isEmpty()) {
            replaceArg(args, argPrefix, allEntries.stream().map(mapFunc).collect(Collectors.joining(delimiter)));
        }
    }

    private void processClasspathNativeImageProperties(Path classpathEntry) {
        try {
            if (Files.isDirectory(classpathEntry)) {
                Path nativeImageMetaInfBase = classpathEntry.resolve(Paths.get(nativeImagePropertiesMetaInf));
                processNativeImageProperties(nativeImageMetaInfBase);
            } else {
                List<Path> jarFileMatches;
                if (classpathEntry.endsWith("*")) {
                    jarFileMatches = Files.list(classpathEntry.getParent())
                                    .filter(p -> p.getFileName().toString().toLowerCase().endsWith(".jar"))
                                    .collect(Collectors.toList());
                } else {
                    jarFileMatches = Collections.singletonList(classpathEntry);
                }

<<<<<<< HEAD
                    for (Path jarFile : jarFileMatches) {
                        URI jarFileURI = URI.create("jar:" + jarFile.toUri());
                        try (FileSystem jarFS = FileSystems.newFileSystem(jarFileURI, Collections.emptyMap())) {
                            Path nativeImageMetaInfBase = jarFS.getPath("/" + nativeImagePropertiesMetaInf);
                            processNativeImageProperties(nativeImageMetaInfBase);
                        }
=======
                for (Path jarFile : jarFileMatches) {
                    URI jarFileURI = URI.create("jar:" + jarFile.toUri());
                    try (FileSystem jarFS = FileSystems.newFileSystem(jarFileURI, Collections.emptyMap())) {
                        Path nativeImageMetaInfBase = jarFS.getPath("/" + nativeImagePropertiesMetaInf);
                        processNativeImageProperties(nativeImageMetaInfBase);
>>>>>>> 4fec8124
                    }
                }
            }
        } catch (IOException e) {
            throw showError("Invalid classpath entry " + classpathEntry, e);
        }
    }

    private void processNativeImageProperties(Path nativeImageMetaInfBase) throws IOException {
        if (Files.isDirectory(nativeImageMetaInfBase)) {
            List<Path> nativeImageProperties = Files.walk(nativeImageMetaInfBase)
                            .filter(p -> p.endsWith(nativeImagePropertiesFilename))
                            .collect(Collectors.toList());

            for (Path nativeImagePropertyFile : nativeImageProperties) {
                Function<String, String> resolver = str -> {
                    Path resourceRoot = nativeImageMetaInfBase.getParent().getParent();
                    Path componentDirectory = resourceRoot.relativize(nativeImagePropertyFile).getParent();
                    int nameCount = componentDirectory.getNameCount();
                    String optionArg = null;
                    if (nameCount > 2) {
                        String optionArgKey = componentDirectory.subpath(2, nameCount).toString();
                        optionArg = propertyFileSubstitutionValues.get(optionArgKey);
                    }
                    return resolvePropertyValue(str, optionArg, componentDirectory.toString());
                };
                showVerboseMessage(verbose, "Apply " + nativeImagePropertyFile.toUri());
                processNativeImageProperties(loadProperties(Files.newInputStream(nativeImagePropertyFile)), resolver);
            }
        }
    }

    private void processNativeImageProperties(Map<String, String> properties, Function<String, String> resolver) {
        String imageName = properties.get("ImageName");
        if (imageName != null) {
            addCustomImageBuilderArgs(NativeImage.oHName + resolver.apply(imageName));
        }
        forEachPropertyValue(properties.get("JavaArgs"), this::addImageBuilderJavaArgs, resolver);
        forEachPropertyValue(properties.get("Args"), this::addImageBuilderArg, resolver);
    }

    private void completeImageBuildArgs() {
        List<String> leftoverArgs = processNativeImageArgs();

        completeOptionArgs();

        if (queryOption != null) {
            addPlainImageBuilderArg(NativeImage.oH + NativeImage.enablePrintFlags + queryOption);
            addPlainImageBuilderArg(NativeImage.oR + NativeImage.enablePrintFlags + queryOption);
        }

        /* If no customImageClasspath was specified put "." on classpath */
        if (customImageClasspath.isEmpty() && queryOption == null) {
            addImageProvidedClasspath(Paths.get("."));
        } else {
            imageClasspath.addAll(customImageClasspath);
        }

        /* Perform JavaArgs consolidation - take the maximum of -Xmx, minimum of -Xms */
        Long xmxValue = consolidateArgs(imageBuilderJavaArgs, oXmx, SubstrateOptionsParser::parseLong, String::valueOf, () -> 0L, Math::max);
        Long xmsValue = consolidateArgs(imageBuilderJavaArgs, oXms, SubstrateOptionsParser::parseLong, String::valueOf, () -> SubstrateOptionsParser.parseLong(getXmsValue()), Math::max);
        if (Long.compareUnsigned(xmsValue, xmxValue) > 0) {
            replaceArg(imageBuilderJavaArgs, oXms, Long.toUnsignedString(xmxValue));
        }

        /* After JavaArgs consolidation add the user provided JavaArgs */
        addImageBuilderJavaArgs(customJavaArgs.toArray(new String[0]));

        /* Perform option consolidation of imageBuilderArgs */
        Function<String, String> canonicalizedPathStr = s -> canonicalize(Paths.get(s)).toString();
        consolidateArgs(imageBuilderArgs, oHMaxRuntimeCompileMethods, Integer::parseInt, String::valueOf, () -> 0, Integer::sum);
        consolidateListArgs(imageBuilderArgs, oHCLibraryPath, ",", canonicalizedPathStr);
        consolidateListArgs(imageBuilderArgs, oHSubstitutionFiles, ",", canonicalizedPathStr);
        consolidateListArgs(imageBuilderArgs, oHReflectionConfigurationFiles, ",", canonicalizedPathStr);
        consolidateListArgs(imageBuilderArgs, oHDynamicProxyConfigurationFiles, ",", canonicalizedPathStr);
        consolidateListArgs(imageBuilderArgs, oHJNIConfigurationFiles, ",", canonicalizedPathStr);

        BiFunction<String, String, String> takeLast = (a, b) -> b;
        consolidateArgs(imageBuilderArgs, oHPath, Function.identity(), canonicalizedPathStr, () -> null, takeLast);
        consolidateArgs(imageBuilderArgs, oHName, Function.identity(), Function.identity(), () -> null, takeLast);
        String mainClass = consolidateSingleValueArg(imageBuilderArgs, oHClass);
        String imageKind = consolidateSingleValueArg(imageBuilderArgs, oHKind);
        boolean buildExecutable = !NativeImageKind.SHARED_LIBRARY.name().equals(imageKind);
        boolean printFlags = imageBuilderArgs.stream().anyMatch(arg -> arg.contains(enablePrintFlags));

        if (!printFlags) {
            List<String> extraImageArgs = new ArrayList<>();
            ListIterator<String> leftoverArgsItr = leftoverArgs.listIterator();
            while (leftoverArgsItr.hasNext()) {
                String leftoverArg = leftoverArgsItr.next();
                if (!leftoverArg.startsWith("-")) {
                    leftoverArgsItr.remove();
                    extraImageArgs.add(leftoverArg);
                }
            }

            if (buildExecutable) {
                /* Main-class from customImageBuilderArgs counts as explicitMainClass */
                boolean explicitMainClass = customImageBuilderArgs.stream().anyMatch(arg -> arg.startsWith(oHClass));

                if (extraImageArgs.isEmpty()) {
                    if (mainClass == null || mainClass.isEmpty()) {
                        showError("Please specify class containing the main entry point method. (see --help)");
                    }
                } else {
                    /* extraImageArgs main-class overrules previous main-class specification */
                    explicitMainClass = true;
                    mainClass = extraImageArgs.remove(0);
                    replaceArg(imageBuilderArgs, oHClass, mainClass);
                }

                if (extraImageArgs.isEmpty()) {
                    /* No explicit image name, define image name by other means */
                    if (customImageBuilderArgs.stream().noneMatch(arg -> arg.startsWith(oHName))) {
                        /* Also no explicit image name given as customImageBuilderArgs */
                        if (explicitMainClass) {
                            /* Use main-class lower case as image name */
                            replaceArg(imageBuilderArgs, oHName, mainClass.toLowerCase());
                        } else if (imageBuilderArgs.stream().noneMatch(arg -> arg.startsWith(oHName))) {
                            /* Although very unlikely, report missing image-name if needed. */
                            throw showError("Missing image-name. Use " + oHName + "<imagename> to provide one.");
                        }
                    }
                } else {
                    /* extraImageArgs executable name overrules previous specification */
                    replaceArg(imageBuilderArgs, oHName, extraImageArgs.remove(0));
                }
            } else {
                if (!extraImageArgs.isEmpty()) {
                    /* extraImageArgs library name overrules previous specification */
                    replaceArg(imageBuilderArgs, oHName, extraImageArgs.remove(0));
                }
            }
        }

        boolean isGraalVMLauncher = false;
        if ("org.graalvm.launcher.PolyglotLauncher".equals(mainClass) && consolidateSingleValueArg(imageBuilderJavaArgs, oDPolyglotLauncherClasses) == null) {
            /* Collect the launcherClasses for enabledLanguages. */
            addImageBuilderJavaArgs(oDPolyglotLauncherClasses + getLanguageLauncherClasses().collect(Collectors.joining(",")));
            isGraalVMLauncher = true;
        }

        if (!isGraalVMLauncher && mainClass != null) {
            isGraalVMLauncher = getLauncherClasses().anyMatch(mainClass::equals);
        }

        if (isGraalVMLauncher) {
            showVerboseMessage(verbose || dryRun, "Automatically appending LauncherClassPath");
            config.getAbsoluteLauncherClassPath(getRelativeLauncherClassPath()).forEach(p -> {
                if (!Files.isRegularFile(p)) {
                    showWarning(String.format("Ignoring '%s' from LauncherClassPath: it does not exist or is not a regular file", p));
                } else {
                    addImageClasspath(p);
                }
            });
            config.getLauncherCommonClasspath().forEach(this::addImageClasspath);
        }

        if (!leftoverArgs.isEmpty()) {
            String prefix = "Unrecognized option" + (leftoverArgs.size() == 1 ? ": " : "s: ");
            showError(leftoverArgs.stream().collect(Collectors.joining(", ", prefix, "")));
        }

        LinkedHashSet<Path> finalImageClasspath = new LinkedHashSet<>(imageBuilderBootClasspath);
        finalImageClasspath.addAll(imageBuilderClasspath);
        finalImageClasspath.addAll(imageProvidedClasspath);
        finalImageClasspath.addAll(imageClasspath);

        if (isGraalVMLauncher && collectListArgs(imageBuilderJavaArgs, oDLauncherClasspath, File.pathSeparator).isEmpty()) {
            String classpathPropertyValue = config.getLauncherClasspathPropertyValue(imageClasspath);
            if (classpathPropertyValue != null) {
                addImageBuilderJavaArgs(oDLauncherClasspath + classpathPropertyValue);
            }
        }

        buildImage(imageBuilderJavaArgs, imageBuilderBootClasspath, imageBuilderClasspath, imageBuilderArgs, finalImageClasspath);
    }

    protected void buildImage(LinkedHashSet<String> javaArgs, LinkedHashSet<Path> bcp, LinkedHashSet<Path> cp, LinkedHashSet<String> imageArgs, LinkedHashSet<Path> imagecp) {
        /* Construct ProcessBuilder command from final arguments */
        ProcessBuilder pb = new ProcessBuilder();
        List<String> command = pb.command();
        command.add(canonicalize(config.getJavaExecutable()).toString());
        if (!bcp.isEmpty()) {
            command.add(bcp.stream().map(Path::toString).collect(Collectors.joining(":", "-Xbootclasspath/a:", "")));
        }
        command.addAll(Arrays.asList("-cp", cp.stream().map(Path::toString).collect(Collectors.joining(":"))));
        command.addAll(javaArgs);
        command.add("com.oracle.svm.hosted.NativeImageGeneratorRunner");
        command.addAll(Arrays.asList("-imagecp", imagecp.stream().map(Path::toString).collect(Collectors.joining(":"))));
        if (IS_AOT && OS.getCurrent().hasProcFS) {
            /*
             * GR-8254: Ensure image-building VM shuts down even if native-image dies unexpected
             * (e.g. using CTRL-C in Gradle daemon mode)
             */
            command.addAll(Arrays.asList("-watchpid", "" + ProcessProperties.getProcessID()));
        }
        command.addAll(imageArgs);

        showVerboseMessage(verbose || dryRun, "Executing [");
        showVerboseMessage(verbose || dryRun, command.stream().collect(Collectors.joining(" \\\n")));
        showVerboseMessage(verbose || dryRun, "]");

        if (!dryRun) {
            try {
                Process p = pb.inheritIO().start();
                int exitStatus = p.waitFor();
                if (exitStatus != 0) {
                    throw showError("Image building with exit status " + exitStatus);
                }
            } catch (IOException | InterruptedException e) {
                throw showError(e.getMessage());
            }
        }
    }

    public static void main(String[] args) {
        try {
            build(new DefaultBuildConfiguration(args));
        } catch (NativeImageError e) {
            boolean verbose = Boolean.valueOf(System.getenv("VERBOSE_GRAALVM_LAUNCHERS"));
            NativeImage.show(System.err::println, "Error: " + e.getMessage());
            Throwable cause = e.getCause();
            while (cause != null) {
                NativeImage.show(System.err::println, "Caused by: " + cause);
                cause = cause.getCause();
            }
            if (verbose) {
                e.printStackTrace();
            }
            System.exit(1);
        }
    }

    public static void build(BuildConfiguration config) {
        NativeImage nativeImage = IS_AOT ? NativeImageServer.create(config) : new NativeImage(config);
        if (config.getBuildArgs().isEmpty()) {
            nativeImage.showMessage(usageText);
        } else {
            nativeImage.prepareImageBuildArgs();
            nativeImage.completeImageBuildArgs();
        }
    }

    Path canonicalize(Path path) {
        Path absolutePath = path.isAbsolute() ? path : config.getWorkingDirectory().resolve(path);
        boolean hasWildcard = absolutePath.endsWith("*");
        if (hasWildcard) {
            absolutePath = absolutePath.getParent();
        }
        try {
            Path realPath = absolutePath.toRealPath(LinkOption.NOFOLLOW_LINKS);
            if (!Files.isReadable(realPath)) {
                showError("Path entry " + path.toString() + " is not readable");
            }
            if (hasWildcard) {
                if (!Files.isDirectory(realPath)) {
                    showError("Path entry with wildcard " + path.toString() + " is not a directory");
                }
                realPath = realPath.resolve("*");
            }
            return realPath;
        } catch (IOException e) {
            throw showError("Invalid Path entry " + path.toString(), e);
        }
    }

    void addImageBuilderClasspath(Path classpath) {
        imageBuilderClasspath.add(canonicalize(classpath));
    }

    void addImageBuilderBootClasspath(Path classpath) {
        imageBuilderBootClasspath.add(canonicalize(classpath));
    }

    void addImageBuilderJavaArgs(String... javaArgs) {
        addImageBuilderJavaArgs(Arrays.asList(javaArgs));
    }

    void addImageBuilderJavaArgs(Collection<String> javaArgs) {
        imageBuilderJavaArgs.addAll(javaArgs);
    }

    void addImageBuilderArg(String arg) {
        String translatedArg = apiOptionHandler.translateOption(arg);
        String plainArg = translatedArg != null ? translatedArg : arg;
        addPlainImageBuilderArg(plainArg);
    }

    void addPlainImageBuilderArg(String plainArg) {
        assert plainArg.startsWith(NativeImage.oH) || plainArg.startsWith(NativeImage.oR);
        imageBuilderArgs.remove(plainArg);
        imageBuilderArgs.add(plainArg);
    }

    void addImageClasspath(Path classpath) {
        Path classpathEntry = canonicalize(classpath);
        processClasspathNativeImageProperties(classpathEntry);
        imageClasspath.add(classpathEntry);
    }

    /**
     * For adding classpath elements that are not normally on the classpath in the Java version: svm
     * jars, truffle jars etc.
     */
    void addImageProvidedClasspath(Path classpath) {
        Path classpathEntry = canonicalize(classpath);
        processClasspathNativeImageProperties(classpathEntry);
        imageProvidedClasspath.add(classpathEntry);
    }

    void addCustomImageClasspath(Path classpath) {
        try {
            Path classpathEntry = canonicalize(classpath);
            processClasspathNativeImageProperties(classpathEntry);
            customImageClasspath.add(classpathEntry);
        } catch (NativeImageError e) {
            showWarning("Invalid classpath entry: " + classpath);
        }
    }

    void addCustomJavaArgs(String javaArg) {
        customJavaArgs.add(javaArg);
    }

    void addCustomImageBuilderArgs(String plainArg) {
        addPlainImageBuilderArg(plainArg);
        customImageBuilderArgs.add(plainArg);
    }

    void setVerbose(boolean val) {
        verbose = val;
    }

    boolean isVerbose() {
        return verbose;
    }

    protected void setDryRun(boolean val) {
        dryRun = val;
    }

    boolean isDryRun() {
        return dryRun;
    }

    public void setQueryOption(String val) {
        this.queryOption = val;
    }

    void showVerboseMessage(boolean show, String message) {
        if (show) {
            show(System.out::println, message);
        }
    }

    void showMessage(String message) {
        show(System.out::println, message);
    }

    void showNewline() {
        System.out.println();
    }

    void showMessagePart(String message) {
        show(s -> {
            System.out.print(s);
            System.out.flush();
        }, message);
    }

    void showWarning(String message) {
        show(System.err::println, "Warning: " + message);
    }

    @SuppressWarnings("serial")
    public static final class NativeImageError extends Error {
        private NativeImageError(String message) {
            super(message);
        }

        private NativeImageError(String message, Throwable cause) {
            super(message, cause);
        }
    }

    static Error showError(String message) {
        throw new NativeImageError(message);
    }

    static Error showError(String message, Throwable cause) {
        throw new NativeImageError(message, cause);
    }

    private static void show(Consumer<String> printFunc, String message) {
        printFunc.accept(message);
    }

    static List<Path> getJars(Path dir) {
        try {
            return Files.list(dir).filter(f -> f.getFileName().toString().toLowerCase().endsWith(".jar")).collect(Collectors.toList());
        } catch (IOException e) {
            throw showError("Unable to use jar-files from directory " + dir, e);
        }
    }

    private List<String> processNativeImageArgs() {
        List<String> leftoverArgs = new ArrayList<>();
        Queue<String> arguments = new ArrayDeque<>();
        String defaultNativeImageArgs = getUserConfigProperties().get(pKeyNativeImageArgs);
        if (defaultNativeImageArgs != null && !defaultNativeImageArgs.isEmpty()) {
            arguments.addAll(Arrays.asList(defaultNativeImageArgs.split(" ")));
        }
        for (String arg : config.getBuildArgs()) {
            switch (arg) {
                case "--language:all":
                    for (String lang : optionRegistry.getAvailableOptions(MacroOptionKind.Language)) {
                        arguments.add("--language:" + lang);
                    }
                    break;
                case "--tool:all":
                    for (String lang : optionRegistry.getAvailableOptions(MacroOptionKind.Tool)) {
                        arguments.add("--tool:" + lang);
                    }
                    break;
                default:
                    arguments.add(arg);
                    break;
            }
        }
        while (!arguments.isEmpty()) {
            boolean consumed = false;
            for (int index = optionHandlers.size() - 1; index >= 0; --index) {
                OptionHandler<? extends NativeImage> handler = optionHandlers.get(index);
                int numArgs = arguments.size();
                if (handler.consume(arguments)) {
                    assert arguments.size() < numArgs : "OptionHandler pretends to consume argument(s) but isn't: " + handler.getClass().getName();
                    consumed = true;
                    break;
                }
            }
            if (!consumed) {
                leftoverArgs.add(arguments.poll());
            }
        }
        return leftoverArgs;
    }

    protected String getXmsValue() {
        return "1g";
    }

    private static long getPhysicalMemorySize() {
        OperatingSystemMXBean osMXBean = ManagementFactory.getOperatingSystemMXBean();
        long totalPhysicalMemorySize = ((com.sun.management.OperatingSystemMXBean) osMXBean).getTotalPhysicalMemorySize();
        return totalPhysicalMemorySize;
    }

    protected String getXmxValue(int maxInstances) {
        Long memMax = Long.divideUnsigned(Long.divideUnsigned(getPhysicalMemorySize(), 10) * 8, maxInstances);
        String maxXmx = "14g";
        if (Long.compareUnsigned(memMax, SubstrateOptionsParser.parseLong(maxXmx)) >= 0) {
            return maxXmx;
        }
        return Long.toUnsignedString(memMax);
    }

    static Map<String, String> loadProperties(Path propertiesPath) {
        if (Files.isReadable(propertiesPath)) {
            try {
                return loadProperties(Files.newInputStream(propertiesPath));
            } catch (IOException e) {
                throw showError("Could not read properties-file: " + propertiesPath, e);
            }
        }
        return Collections.emptyMap();
    }

    static Map<String, String> loadProperties(InputStream propertiesInputStream) {
        Properties properties = new Properties();
        try (InputStream input = propertiesInputStream) {
            properties.load(input);
        } catch (IOException e) {
            showError("Could not read properties", e);
        }
        Map<String, String> map = new HashMap<>();
        for (String key : properties.stringPropertyNames()) {
            map.put(key, properties.getProperty(key));
        }
        return Collections.unmodifiableMap(map);
    }

    static boolean forEachPropertyValue(String propertyValue, Consumer<String> target, Function<String, String> resolver) {
        if (propertyValue != null) {
            for (String propertyValuePart : propertyValue.split(" ")) {
                target.accept(resolver.apply(propertyValuePart));
            }
            return true;
        }
        return false;
    }

    public void addOptionKeyValue(String key, String value) {
        propertyFileSubstitutionValues.put(key, value);
    }

    static String resolvePropertyValue(String val, String optionArg, String componentDirectory) {
        String resultVal = val;
        if (optionArg != null) {
            /* Substitute ${*} -> optionArg in resultVal (always possible) */
            resultVal = safeSubstitution(resultVal, "${*}", optionArg);
            /*
             * If optionArg consists of "<argName>:<argValue>,..." additionally perform
             * substitutions of kind ${<argName>} -> <argValue> on resultVal.
             */
            for (String argNameValue : optionArg.split(",")) {
                String[] splitted = argNameValue.split(":");
                if (splitted.length == 2) {
                    String argName = splitted[0];
                    String argValue = splitted[1];
                    if (!argName.isEmpty()) {
                        resultVal = safeSubstitution(resultVal, "${" + argName + "}", argValue);
                    }
                }
            }
        }
        /* Substitute ${.} -> absolute path to optionDirectory */
        resultVal = safeSubstitution(resultVal, "${.}", componentDirectory);
        return resultVal;
    }

    private static String safeSubstitution(String source, CharSequence target, CharSequence replacement) {
        if (replacement == null && source.contains(target)) {
            throw showError("Unable to provide meaningful substitution for \"" + target + "\" in " + source);
        }
        return source.replace(target, replacement);
    }

    private static String deletedFileSuffix = ".deleted";

    protected static boolean isDeletedPath(Path toDelete) {
        return toDelete.getFileName().toString().endsWith(deletedFileSuffix);
    }

    protected void deleteAllFiles(Path toDelete) {
        try {
            Path deletedPath = toDelete;
            if (!isDeletedPath(deletedPath)) {
                deletedPath = toDelete.resolveSibling(toDelete.getFileName() + deletedFileSuffix);
                Files.move(toDelete, deletedPath);
            }
            Files.walk(deletedPath).sorted(Comparator.reverseOrder()).map(Path::toFile).forEach(File::delete);
        } catch (IOException e) {
            if (isVerbose()) {
                showMessage("Could not recursively delete path: " + toDelete);
                e.printStackTrace();
            }
        }
    }
}<|MERGE_RESOLUTION|>--- conflicted
+++ resolved
@@ -631,20 +631,11 @@
                     jarFileMatches = Collections.singletonList(classpathEntry);
                 }
 
-<<<<<<< HEAD
-                    for (Path jarFile : jarFileMatches) {
-                        URI jarFileURI = URI.create("jar:" + jarFile.toUri());
-                        try (FileSystem jarFS = FileSystems.newFileSystem(jarFileURI, Collections.emptyMap())) {
-                            Path nativeImageMetaInfBase = jarFS.getPath("/" + nativeImagePropertiesMetaInf);
-                            processNativeImageProperties(nativeImageMetaInfBase);
-                        }
-=======
                 for (Path jarFile : jarFileMatches) {
                     URI jarFileURI = URI.create("jar:" + jarFile.toUri());
                     try (FileSystem jarFS = FileSystems.newFileSystem(jarFileURI, Collections.emptyMap())) {
                         Path nativeImageMetaInfBase = jarFS.getPath("/" + nativeImagePropertiesMetaInf);
                         processNativeImageProperties(nativeImageMetaInfBase);
->>>>>>> 4fec8124
                     }
                 }
             }
