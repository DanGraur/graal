--- conflicted
+++ resolved
@@ -394,14 +394,9 @@
         StructuredGraph callerGraph = callerCallsiteHolder.graph();
         InlineInfo calleeInfo = calleeInvocation.callee();
         try {
-<<<<<<< HEAD
             OptionValues options = rootGraph.getOptions();
             try (Debug.Scope scope = Debug.scope("doInline", callerGraph); Debug.Scope s = Debug.methodMetricsScope("InlineEnhancement", MethodMetricsInlineeScopeInfo.create(options), false)) {
-                Set<Node> canonicalizedNodes = Node.newSet();
-=======
-            try (Debug.Scope scope = Debug.scope("doInline", callerGraph); Debug.Scope s = Debug.methodMetricsScope("InlineEnhancement", MethodMetricsInlineeScopeInfo.create(), false)) {
                 Set<Node> canonicalizedNodes = NodeCollectionsFactory.newSet();
->>>>>>> e34a1a31
                 calleeInfo.invoke().asNode().usages().snapshotTo(canonicalizedNodes);
                 Collection<Node> parameterUsages = calleeInfo.inline(new Providers(context));
                 canonicalizedNodes.addAll(parameterUsages);
