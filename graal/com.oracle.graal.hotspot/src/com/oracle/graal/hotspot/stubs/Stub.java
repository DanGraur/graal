/*
 * Copyright (c) 2012, Oracle and/or its affiliates. All rights reserved.
 * DO NOT ALTER OR REMOVE COPYRIGHT NOTICES OR THIS FILE HEADER.
 *
 * This code is free software; you can redistribute it and/or modify it
 * under the terms of the GNU General Public License version 2 only, as
 * published by the Free Software Foundation.
 *
 * This code is distributed in the hope that it will be useful, but WITHOUT
 * ANY WARRANTY; without even the implied warranty of MERCHANTABILITY or
 * FITNESS FOR A PARTICULAR PURPOSE.  See the GNU General Public License
 * version 2 for more details (a copy is included in the LICENSE file that
 * accompanied this code).
 *
 * You should have received a copy of the GNU General Public License version
 * 2 along with this work; if not, write to the Free Software Foundation,
 * Inc., 51 Franklin St, Fifth Floor, Boston, MA 02110-1301 USA.
 *
 * Please contact Oracle, 500 Oracle Parkway, Redwood Shores, CA 94065 USA
 * or visit www.oracle.com if you need additional information or have any
 * questions.
 */
package com.oracle.graal.hotspot.stubs;

import static com.oracle.graal.compiler.GraalCompiler.*;
import static com.oracle.graal.hotspot.HotSpotGraalRuntime.*;

import java.util.*;

import com.oracle.graal.api.code.*;
import com.oracle.graal.api.meta.*;
import com.oracle.graal.compiler.target.*;
import com.oracle.graal.debug.*;
import com.oracle.graal.debug.Debug.Scope;
import com.oracle.graal.debug.internal.*;
import com.oracle.graal.graph.*;
import com.oracle.graal.hotspot.*;
import com.oracle.graal.hotspot.bridge.CompilerToVM.CodeInstallResult;
import com.oracle.graal.hotspot.meta.*;
import com.oracle.graal.hotspot.nodes.*;
import com.oracle.graal.lir.asm.*;
import com.oracle.graal.nodes.*;
import com.oracle.graal.phases.*;

//JaCoCo Exclude

/**
 * Base class for implementing some low level code providing the out-of-line slow path for a snippet
 * and/or a callee saved call to a HotSpot C/C++ runtime function or even a another compiled Java
 * method.
 */
public abstract class Stub {

    /**
     * The linkage information for a call to this stub from compiled code.
     */
    protected final HotSpotForeignCallLinkage linkage;

    /**
     * The code installed for the stub.
     */
    protected InstalledCode code;

    /**
     * The registers destroyed by this stub.
     */
    private Set<Register> destroyedRegisters;

    public void initDestroyedRegisters(Set<Register> registers) {
        assert registers != null;
        assert destroyedRegisters == null || registers.equals(destroyedRegisters) : "cannot redefine";
        destroyedRegisters = registers;
    }

    /**
     * Gets the registers defined by this stub. These are the temporaries of this stub and must thus
     * be caller saved by a callers of this stub.
     */
    public Set<Register> getDestroyedRegisters() {
        assert destroyedRegisters != null : "not yet initialized";
        return destroyedRegisters;
    }

    /**
     * Determines if this stub preserves all registers apart from those it
     * {@linkplain #getDestroyedRegisters() destroys}.
     */
    public boolean preservesRegisters() {
        return true;
    }

    protected final HotSpotProviders providers;

    /**
     * Creates a new stub.
     * 
     * @param linkage linkage details for a call to the stub
     */
    public Stub(HotSpotProviders providers, HotSpotForeignCallLinkage linkage) {
        this.linkage = linkage;
        this.providers = providers;
    }

    /**
     * Gets the linkage for a call to this stub from compiled code.
     */
    public HotSpotForeignCallLinkage getLinkage() {
        return linkage;
    }

    /**
     * Gets the graph that from which the code for this stub will be compiled.
     */
    protected abstract StructuredGraph getGraph();

    @Override
    public String toString() {
        return "Stub<" + linkage.getDescriptor() + ">";
    }

    /**
     * Gets the method the stub's code will be {@linkplain InstalledCode#getMethod() associated}
     * with once installed. This may be null.
     */
    protected abstract ResolvedJavaMethod getInstalledCodeOwner();

    /**
     * Gets a context object for the debug scope created when producing the code for this stub.
     */
    protected abstract Object debugScopeContext();

    /**
     * Gets the code for this stub, compiling it first if necessary.
     */
    public synchronized InstalledCode getCode(final Backend backend) {
        if (code == null) {
            try (Scope d = Debug.sandbox("CompilingStub", DebugScope.getConfig(), providers.getCodeCache(), debugScopeContext())) {
                final StructuredGraph graph = getGraph();
                if (!(graph.start() instanceof StubStartNode)) {
                    StubStartNode newStart = graph.add(new StubStartNode(Stub.this));
                    newStart.setStateAfter(graph.start().stateAfter());
                    graph.replaceFixed(graph.start(), newStart);
                }

                CodeCacheProvider codeCache = providers.getCodeCache();
                // The stub itself needs the incoming calling convention.
                CallingConvention incomingCc = linkage.getIncomingCallingConvention();
                final CompilationResult compResult = compileGraph(graph, Stub.this, incomingCc, getInstalledCodeOwner(), providers, backend, codeCache.getTarget(), null,
<<<<<<< HEAD
                                providers.getSuites().getDefaultGraphBuilderSuite(), OptimisticOptimizations.ALL, getProfilingInfo(graph), null, providers.getSuites().getDefaultSuites(), new CompilationResult(),
                                CompilationResultBuilderFactory.Default);
=======
                                providers.getSuites().getDefaultGraphBuilderSuite(), OptimisticOptimizations.ALL, getProfilingInfo(graph), null, providers.getSuites().getDefaultSuites(),
                                new CompilationResult(), CompilationResultBuilderFactory.Default);
>>>>>>> a9fde3d1

                assert destroyedRegisters != null;
                try (Scope s = Debug.scope("CodeInstall")) {
                    Stub stub = Stub.this;
                    HotSpotRuntimeStub installedCode = new HotSpotRuntimeStub(stub);
                    HotSpotCompiledCode hsCompResult = new HotSpotCompiledRuntimeStub(backend.getTarget(), stub, compResult);

                    CodeInstallResult result = runtime().getCompilerToVM().installCode(hsCompResult, installedCode, null);
                    if (result != CodeInstallResult.OK) {
                        throw new GraalInternalError("Error installing stub %s: %s", Stub.this, result);
                    }
                    ((HotSpotCodeCacheProvider) codeCache).logOrDump(installedCode, compResult);
                    code = installedCode;
                } catch (Throwable e) {
                    throw Debug.handle(e);
                }
            } catch (Throwable e) {
                throw Debug.handle(e);
            }
            assert code != null : "error installing stub " + this;
        }
        return code;
    }
}<|MERGE_RESOLUTION|>--- conflicted
+++ resolved
@@ -146,13 +146,8 @@
                 // The stub itself needs the incoming calling convention.
                 CallingConvention incomingCc = linkage.getIncomingCallingConvention();
                 final CompilationResult compResult = compileGraph(graph, Stub.this, incomingCc, getInstalledCodeOwner(), providers, backend, codeCache.getTarget(), null,
-<<<<<<< HEAD
-                                providers.getSuites().getDefaultGraphBuilderSuite(), OptimisticOptimizations.ALL, getProfilingInfo(graph), null, providers.getSuites().getDefaultSuites(), new CompilationResult(),
-                                CompilationResultBuilderFactory.Default);
-=======
                                 providers.getSuites().getDefaultGraphBuilderSuite(), OptimisticOptimizations.ALL, getProfilingInfo(graph), null, providers.getSuites().getDefaultSuites(),
                                 new CompilationResult(), CompilationResultBuilderFactory.Default);
->>>>>>> a9fde3d1
 
                 assert destroyedRegisters != null;
                 try (Scope s = Debug.scope("CodeInstall")) {
