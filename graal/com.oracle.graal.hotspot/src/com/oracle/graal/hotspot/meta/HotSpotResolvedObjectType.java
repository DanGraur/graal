/*
 * Copyright (c) 2011, 2013, Oracle and/or its affiliates. All rights reserved.
 * DO NOT ALTER OR REMOVE COPYRIGHT NOTICES OR THIS FILE HEADER.
 *
 * This code is free software; you can redistribute it and/or modify it
 * under the terms of the GNU General Public License version 2 only, as
 * published by the Free Software Foundation.
 *
 * This code is distributed in the hope that it will be useful, but WITHOUT
 * ANY WARRANTY; without even the implied warranty of MERCHANTABILITY or
 * FITNESS FOR A PARTICULAR PURPOSE.  See the GNU General Public License
 * version 2 for more details (a copy is included in the LICENSE file that
 * accompanied this code).
 *
 * You should have received a copy of the GNU General Public License version
 * 2 along with this work; if not, write to the Free Software Foundation,
 * Inc., 51 Franklin St, Fifth Floor, Boston, MA 02110-1301 USA.
 *
 * Please contact Oracle, 500 Oracle Parkway, Redwood Shores, CA 94065 USA
 * or visit www.oracle.com if you need additional information or have any
 * questions.
 */
package com.oracle.graal.hotspot.meta;

import static com.oracle.graal.api.meta.MetaUtil.*;
import static com.oracle.graal.graph.UnsafeAccess.*;
import static com.oracle.graal.hotspot.HotSpotGraalRuntime.*;
import static java.lang.reflect.Modifier.*;

import java.lang.annotation.*;
import java.lang.reflect.*;
import java.net.*;
import java.util.*;

import com.oracle.graal.api.meta.*;
import com.oracle.graal.graph.*;
import com.oracle.graal.hotspot.*;

/**
 * Implementation of {@link JavaType} for resolved non-primitive HotSpot classes.
 */
public final class HotSpotResolvedObjectType extends HotSpotResolvedJavaType {

    private static final long serialVersionUID = 3481514353553840471L;

    /**
     * The Java class this type represents.
     */
    private final Class<?> javaClass;

    private HashMap<Long, HotSpotResolvedJavaField> fieldCache;
    private HashMap<Long, HotSpotResolvedJavaMethod> methodCache;
    private HotSpotResolvedJavaField[] instanceFields;
    private ResolvedJavaType[] interfaces;
    private ConstantPool constantPool;
    private ResolvedJavaType arrayOfType;

    /**
     * Gets the Graal mirror from a HotSpot metaspace Klass native object.
     *
     * @param metaspaceKlass a metaspace Klass object boxed in a {@link Constant}
     * @return the {@link ResolvedJavaType} corresponding to {@code klassConstant}
     */
    public static ResolvedJavaType fromMetaspaceKlass(Constant metaspaceKlass) {
        assert metaspaceKlass.getKind() == Kind.Long;
        return fromMetaspaceKlass(metaspaceKlass.asLong());
    }

    /**
     * Gets the Graal mirror from a HotSpot metaspace Klass native object.
     *
     * @param metaspaceKlass a metaspace Klass object
     * @return the {@link ResolvedJavaType} corresponding to {@code metaspaceKlass}
     */
    public static ResolvedJavaType fromMetaspaceKlass(long metaspaceKlass) {
        assert metaspaceKlass != 0;
<<<<<<< HEAD
        Class javaClass = runtime().getCompilerToVM().getJavaMirror(metaspaceKlass);
=======
        Class<?> javaClass = (Class<?>) runtime().getCompilerToVM().readUnsafeUncompressedPointer(null, metaspaceKlass + runtime().getConfig().classMirrorOffset);
>>>>>>> 737e985d
        assert javaClass != null;
        return fromClass(javaClass);
    }

    /**
     * Creates the Graal mirror for a {@link Class} object.
     *
     * <p>
     * <b>NOTE</b>: Creating an instance of this class does not install the mirror for the
     * {@link Class} type. Use {@link #fromClass(Class)}, {@link #fromMetaspaceKlass(Constant)} or
     * {@link #fromMetaspaceKlass(long)} instead.
     * </p>
     *
     * @param javaClass the Class to create the mirror for
     */
    public HotSpotResolvedObjectType(Class<?> javaClass) {
        super(getSignatureName(javaClass));
        this.javaClass = javaClass;
        assert getName().charAt(0) != '[' || isArray() : getName();
    }

    /**
     * Returns the name of this type as it would appear in a signature.
     */
    private static String getSignatureName(Class<?> javaClass) {
        if (javaClass.isArray()) {
            return javaClass.getName().replace('.', '/');
        }
        return "L" + javaClass.getName().replace('.', '/') + ";";
    }

    /**
     * Gets the metaspace Klass for this type.
     */
    private long metaspaceKlass() {
        return HotSpotGraalRuntime.unsafeReadWord(javaClass, runtime().getConfig().klassOffset);
    }

    @Override
    public int getModifiers() {
        return mirror().getModifiers();
    }

    public int getAccessFlags() {
        HotSpotVMConfig config = runtime().getConfig();
        return unsafe.getInt(metaspaceKlass() + config.klassAccessFlagsOffset);
    }

    @Override
    public ResolvedJavaType getArrayClass() {
        if (arrayOfType == null) {
            arrayOfType = fromClass(Array.newInstance(mirror(), 0).getClass());
        }
        return arrayOfType;
    }

    @Override
    public ResolvedJavaType getComponentType() {
        Class<?> javaComponentType = mirror().getComponentType();
        return javaComponentType == null ? null : fromClass(javaComponentType);
    }

    @Override
    public ResolvedJavaType findUniqueConcreteSubtype() {
        HotSpotVMConfig config = runtime().getConfig();
        if (isArray()) {
            return isFinal(getElementalType(this).getModifiers()) ? this : null;
        } else if (isInterface()) {
            final long implementorMetaspaceKlass = runtime().getCompilerToVM().getKlassImplementor(metaspaceKlass());

            // No implementor.
            if (implementorMetaspaceKlass == 0) {
                return null;
            }

            HotSpotResolvedObjectType type = (HotSpotResolvedObjectType) fromMetaspaceKlass(implementorMetaspaceKlass);

            /*
             * If the implementor field contains itself that indicates that the interface has more
             * than one implementors (see: InstanceKlass::add_implementor). The isInterface check
             * takes care of this fact since this class is an interface.
             */
            if (isAbstract(type.getModifiers()) || type.isInterface() || !type.isLeafClass()) {
                return null;
            }
            return type;
        } else {
            HotSpotResolvedObjectType type = this;
            while (isAbstract(type.getModifiers())) {
                long subklass = type.getSubklass();
                if (subklass == 0 || unsafeReadWord(subklass + config.nextSiblingOffset) != 0) {
                    return null;
                }
                type = (HotSpotResolvedObjectType) fromMetaspaceKlass(subklass);
            }
            if (isAbstract(type.getModifiers()) || type.isInterface() || !type.isLeafClass()) {
                return null;
            }
            return type;
        }
    }

    /**
     * Returns if type {@code type} is a leaf class. This is the case if the
     * {@code Klass::_subklass} field of the underlying class is zero.
     *
     * @return true if the type is a leaf class
     */
    private boolean isLeafClass() {
        return getSubklass() == 0;
    }

    /**
     * Returns the {@code Klass::_subklass} field of the underlying metaspace klass for the given
     * type {@code type}.
     *
     * @return value of the subklass field as metaspace klass pointer
     */
    private long getSubklass() {
        return unsafeReadWord(metaspaceKlass() + runtime().getConfig().subklassOffset);
    }

    @Override
    public HotSpotResolvedObjectType getSuperclass() {
        Class<?> javaSuperclass = mirror().getSuperclass();
        return javaSuperclass == null ? null : (HotSpotResolvedObjectType) fromClass(javaSuperclass);
    }

    @Override
    public ResolvedJavaType[] getInterfaces() {
        if (interfaces == null) {
            Class<?>[] javaInterfaces = mirror().getInterfaces();
            ResolvedJavaType[] result = new ResolvedJavaType[javaInterfaces.length];
            for (int i = 0; i < javaInterfaces.length; i++) {
                result[i] = fromClass(javaInterfaces[i]);
            }
            interfaces = result;
        }
        return interfaces;
    }

    public HotSpotResolvedObjectType getSupertype() {
        if (isArray()) {
            ResolvedJavaType componentType = getComponentType();
            if (mirror() == Object[].class || componentType.isPrimitive()) {
                return (HotSpotResolvedObjectType) fromClass(Object.class);
            }
            return (HotSpotResolvedObjectType) ((HotSpotResolvedObjectType) componentType).getSupertype().getArrayClass();
        }
        if (isInterface()) {
            return (HotSpotResolvedObjectType) fromClass(Object.class);
        }
        return getSuperclass();
    }

    @Override
    public ResolvedJavaType findLeastCommonAncestor(ResolvedJavaType otherType) {
        if (otherType.isPrimitive()) {
            return null;
        } else {
            HotSpotResolvedObjectType t1 = this;
            HotSpotResolvedObjectType t2 = (HotSpotResolvedObjectType) otherType;
            while (true) {
                if (t1.isAssignableFrom(t2)) {
                    return t1;
                }
                if (t2.isAssignableFrom(t1)) {
                    return t2;
                }
                t1 = t1.getSupertype();
                t2 = t2.getSupertype();
            }
        }
    }

    @Override
    public ResolvedJavaType asExactType() {
        if (isArray()) {
            return getComponentType().asExactType() != null ? this : null;
        }
        return isFinal(getModifiers()) ? this : null;
    }

    @Override
    public Constant getEncoding(Representation r) {
        switch (r) {
            case JavaClass:
                return HotSpotObjectConstant.forObject(mirror());
            case ObjectHub:
                return klass();
            default:
                throw GraalInternalError.shouldNotReachHere("unexpected representation " + r);
        }
    }

    @Override
    public boolean hasFinalizableSubclass() {
        assert !isArray();
        return runtime().getCompilerToVM().hasFinalizableSubclass(metaspaceKlass());
    }

    @Override
    public boolean hasFinalizer() {
        HotSpotVMConfig config = runtime().getConfig();
        return (getAccessFlags() & config.klassHasFinalizerFlag) != 0;
    }

    @Override
    public boolean isPrimitive() {
        return false;
    }

    @Override
    public boolean isArray() {
        return mirror().isArray();
    }

    @Override
    public boolean isInitialized() {
        final int state = getState();
        return state == runtime().getConfig().klassStateFullyInitialized;
    }

    @Override
    public boolean isLinked() {
        final int state = getState();
        return state >= runtime().getConfig().klassStateLinked;
    }

    /**
     * Returns the value of the state field {@code InstanceKlass::_init_state} of the metaspace
     * klass.
     *
     * @return state field value of this type
     */
    private int getState() {
        return unsafe.getByte(metaspaceKlass() + runtime().getConfig().klassStateOffset) & 0xFF;
    }

    @Override
    public void initialize() {
        if (!isInitialized()) {
            unsafe.ensureClassInitialized(mirror());
            assert isInitialized();
        }
    }

    @Override
    public boolean isInstance(Constant obj) {
        if (obj.getKind() == Kind.Object && !obj.isNull()) {
            return mirror().isInstance(HotSpotObjectConstant.asObject(obj));
        }
        return false;
    }

    @Override
    public boolean isInstanceClass() {
        return !isArray() && !isInterface();
    }

    @Override
    public boolean isInterface() {
        return mirror().isInterface();
    }

    @Override
    public boolean isAssignableFrom(ResolvedJavaType other) {
        assert other != null;
        if (other instanceof HotSpotResolvedObjectType) {
            HotSpotResolvedObjectType otherType = (HotSpotResolvedObjectType) other;
            return mirror().isAssignableFrom(otherType.mirror());
        }
        return false;
    }

    @Override
    public Kind getKind() {
        return Kind.Object;
    }

    @Override
    public ResolvedJavaMethod resolveMethod(ResolvedJavaMethod method) {
        assert method instanceof HotSpotMethod;
        if (!isAbstract(method.getModifiers()) && method.getDeclaringClass().equals(this)) {
            return method;
        }

        final long resolvedMetaspaceMethod = runtime().getCompilerToVM().resolveMethod(metaspaceKlass(), method.getName(), ((HotSpotSignature) method.getSignature()).getMethodDescriptor());
        if (resolvedMetaspaceMethod == 0) {
            return null;
        }
        HotSpotResolvedJavaMethod resolvedMethod = HotSpotResolvedJavaMethod.fromMetaspace(resolvedMetaspaceMethod);
        if (isAbstract(resolvedMethod.getModifiers())) {
            return null;
        }
        return resolvedMethod;
    }

    public ConstantPool constantPool() {
        if (constantPool == null) {
            final long metaspaceConstantPool = unsafe.getAddress(metaspaceKlass() + runtime().getConfig().instanceKlassConstantsOffset);
            constantPool = new HotSpotConstantPool(metaspaceConstantPool);
        }
        return constantPool;
    }

    /**
     * Gets the instance size of this type. If an instance of this type cannot be fast path
     * allocated, then the returned value is negative (its absolute value gives the size). Must not
     * be called if this is an array or interface type.
     */
    public int instanceSize() {
        assert !isArray();
        assert !isInterface();

        HotSpotVMConfig config = runtime().getConfig();
        final int layoutHelper = unsafe.getInt(metaspaceKlass() + config.klassLayoutHelperOffset);
        assert layoutHelper > config.klassLayoutHelperNeutralValue : "must be instance";

        // See: Klass::layout_helper_size_in_bytes
        int size = layoutHelper & ~config.klassLayoutHelperInstanceSlowPathBit;

        // See: Klass::layout_helper_needs_slow_path
        boolean needsSlowPath = (layoutHelper & config.klassLayoutHelperInstanceSlowPathBit) != 0;

        return needsSlowPath ? -size : size;
    }

    public synchronized HotSpotResolvedJavaMethod createMethod(long metaspaceMethod) {
        HotSpotResolvedJavaMethod method = null;
        if (methodCache == null) {
            methodCache = new HashMap<>(8);
        } else {
            method = methodCache.get(metaspaceMethod);
        }
        if (method == null) {
            method = new HotSpotResolvedJavaMethod(this, metaspaceMethod);
            methodCache.put(metaspaceMethod, method);
        }
        return method;
    }

    /**
     * Gets the mask used to filter out HotSpot internal flags for fields when a {@link Field}
     * object is created. This is the value of {@code JVM_RECOGNIZED_FIELD_MODIFIERS} in
     * {@code jvm.h}, <b>not</b> {@link Modifier#fieldModifiers()}.
     */
    public static int getReflectionFieldModifiers() {
        return runtime().getConfig().recognizedFieldModifiers;
    }

    public synchronized HotSpotResolvedJavaField createField(String fieldName, JavaType type, long offset, int rawFlags) {
        HotSpotResolvedJavaField result = null;

        final int flags = rawFlags & getReflectionFieldModifiers();

        final long id = offset + ((long) flags << 32);

        // (thomaswue) Must cache the fields, because the local load elimination only works if the
        // objects from two field lookups are identical.
        if (fieldCache == null) {
            fieldCache = new HashMap<>(8);
        } else {
            result = fieldCache.get(id);
        }

        if (result == null) {
            result = new HotSpotResolvedJavaField(this, fieldName, type, offset, rawFlags);
            fieldCache.put(id, result);
        } else {
            assert result.getName().equals(fieldName);
            // assert result.getType().equals(type);
            assert result.offset() == offset;
            assert result.getModifiers() == flags;
        }

        return result;
    }

    @Override
    public ResolvedJavaMethod findUniqueConcreteMethod(ResolvedJavaMethod method) {
        return ((HotSpotResolvedJavaMethod) method).uniqueConcreteMethod();
    }

    /**
     * This class represents the field information for one field contained in the fields array of an
     * {@code InstanceKlass}. The implementation is similar to the native {@code FieldInfo} class.
     */
    private class FieldInfo {
        /**
         * Native pointer into the array of Java shorts.
         */
        private final long metaspaceData;

        /**
         * Creates a field info for the field in the fields array at index {@code index}.
         *
         * @param index index to the fields array
         */
        public FieldInfo(int index) {
            HotSpotVMConfig config = runtime().getConfig();
            // Get Klass::_fields
            final long metaspaceFields = unsafe.getAddress(metaspaceKlass() + config.instanceKlassFieldsOffset);
            assert config.fieldInfoFieldSlots == 6 : "revisit the field parsing code";
            metaspaceData = metaspaceFields + config.arrayU2DataOffset + config.fieldInfoFieldSlots * Short.BYTES * index;
        }

        private int getAccessFlags() {
            return readFieldSlot(runtime().getConfig().fieldInfoAccessFlagsOffset);
        }

        private int getNameIndex() {
            return readFieldSlot(runtime().getConfig().fieldInfoNameIndexOffset);
        }

        private int getSignatureIndex() {
            return readFieldSlot(runtime().getConfig().fieldInfoSignatureIndexOffset);
        }

        public int getOffset() {
            HotSpotVMConfig config = runtime().getConfig();
            final int lowPacked = readFieldSlot(config.fieldInfoLowPackedOffset);
            final int highPacked = readFieldSlot(config.fieldInfoHighPackedOffset);
            final int offset = ((highPacked << Short.SIZE) | lowPacked) >> config.fieldInfoTagSize;
            return offset;
        }

        /**
         * Helper method to read an entry (slot) from the field array. Currently field info is laid
         * on top an array of Java shorts.
         */
        private int readFieldSlot(int index) {
            return unsafe.getChar(metaspaceData + Short.BYTES * index);
        }

        /**
         * Returns the name of this field as a {@link String}. If the field is an internal field the
         * name index is pointing into the vmSymbols table.
         */
        public String getName() {
            final int nameIndex = getNameIndex();
            return isInternal() ? HotSpotVmSymbols.symbolAt(nameIndex) : constantPool().lookupUtf8(nameIndex);
        }

        /**
         * Returns the signature of this field as {@link String}. If the field is an internal field
         * the signature index is pointing into the vmSymbols table.
         */
        public String getSignature() {
            final int signatureIndex = getSignatureIndex();
            return isInternal() ? HotSpotVmSymbols.symbolAt(signatureIndex) : constantPool().lookupUtf8(signatureIndex);
        }

        public JavaType getType() {
            String signature = getSignature();
            return runtime().lookupType(signature, HotSpotResolvedObjectType.this, false);
        }

        private boolean isInternal() {
            return (getAccessFlags() & runtime().getConfig().jvmAccFieldInternal) != 0;
        }

        public boolean isStatic() {
            return Modifier.isStatic(getAccessFlags());
        }

        public boolean hasGenericSignature() {
            return (getAccessFlags() & runtime().getConfig().jvmAccFieldHasGenericSignature) != 0;
        }
    }

    private static class OffsetComparator implements Comparator<HotSpotResolvedJavaField> {
        @Override
        public int compare(HotSpotResolvedJavaField o1, HotSpotResolvedJavaField o2) {
            return o1.offset() - o2.offset();
        }
    }

    @Override
    public ResolvedJavaField[] getInstanceFields(boolean includeSuperclasses) {
        if (instanceFields == null) {
            if (isArray() || isInterface()) {
                instanceFields = new HotSpotResolvedJavaField[0];
            } else {
                final int fieldCount = getFieldCount();
                ArrayList<HotSpotResolvedJavaField> fieldsArray = new ArrayList<>(fieldCount);

                for (int i = 0; i < fieldCount; i++) {
                    FieldInfo field = new FieldInfo(i);

                    // We are only interested in instance fields.
                    if (!field.isStatic()) {
                        HotSpotResolvedJavaField resolvedJavaField = createField(field.getName(), field.getType(), field.getOffset(), field.getAccessFlags());
                        fieldsArray.add(resolvedJavaField);
                    }
                }

                fieldsArray.sort(new OffsetComparator());

                HotSpotResolvedJavaField[] myFields = fieldsArray.toArray(new HotSpotResolvedJavaField[0]);

                if (mirror() != Object.class) {
                    HotSpotResolvedJavaField[] superFields = (HotSpotResolvedJavaField[]) getSuperclass().getInstanceFields(true);
                    HotSpotResolvedJavaField[] fields = Arrays.copyOf(superFields, superFields.length + myFields.length);
                    System.arraycopy(myFields, 0, fields, superFields.length, myFields.length);
                    instanceFields = fields;
                } else {
                    assert myFields.length == 0 : "java.lang.Object has fields!";
                    instanceFields = myFields;
                }

            }
        }
        if (!includeSuperclasses) {
            int myFieldsStart = 0;
            while (myFieldsStart < instanceFields.length && !instanceFields[myFieldsStart].getDeclaringClass().equals(this)) {
                myFieldsStart++;
            }
            if (myFieldsStart == 0) {
                return instanceFields;
            }
            if (myFieldsStart == instanceFields.length) {
                return new HotSpotResolvedJavaField[0];
            }
            return Arrays.copyOfRange(instanceFields, myFieldsStart, instanceFields.length);
        }
        return instanceFields;
    }

    /**
     * Returns the actual field count of this class's internal {@code InstanceKlass::_fields} array
     * by walking the array and discounting the generic signature slots at the end of the array.
     *
     * <p>
     * See {@code FieldStreamBase::init_generic_signature_start_slot}
     */
    private int getFieldCount() {
        HotSpotVMConfig config = runtime().getConfig();
        final long metaspaceFields = unsafe.getAddress(metaspaceKlass() + config.instanceKlassFieldsOffset);
        int metaspaceFieldsLength = unsafe.getInt(metaspaceFields + config.arrayU1LengthOffset);
        int fieldCount = 0;

        for (int i = 0, index = 0; i < metaspaceFieldsLength; i += config.fieldInfoFieldSlots, index++) {
            FieldInfo field = new FieldInfo(index);
            if (field.hasGenericSignature()) {
                metaspaceFieldsLength--;
            }
            fieldCount++;
        }
        return fieldCount;
    }

    @Override
    public Class<?> mirror() {
        return javaClass;
    }

    @Override
    public String getSourceFileName() {
        HotSpotVMConfig config = runtime().getConfig();
        final int sourceFileNameIndex = unsafe.getChar(metaspaceKlass() + config.klassSourceFileNameIndexOffset);
        if (sourceFileNameIndex == 0) {
            return null;
        }
        return constantPool().lookupUtf8(sourceFileNameIndex);
    }

    @Override
    public <T extends Annotation> T getAnnotation(Class<T> annotationClass) {
        return mirror().getAnnotation(annotationClass);
    }

    @Override
    public ResolvedJavaType resolve(ResolvedJavaType accessingClass) {
        return this;
    }

    /**
     * Gets the metaspace Klass boxed in a {@link Constant}.
     */
    public Constant klass() {
        return HotSpotMetaspaceConstant.forMetaspaceObject(runtime().getTarget().wordKind, metaspaceKlass(), this);
    }

    public boolean isPrimaryType() {
        return runtime().getConfig().secondarySuperCacheOffset != superCheckOffset();
    }

    public int superCheckOffset() {
        HotSpotVMConfig config = runtime().getConfig();
        return unsafe.getInt(metaspaceKlass() + config.superCheckOffsetOffset);
    }

    public long prototypeMarkWord() {
        HotSpotVMConfig config = runtime().getConfig();
        if (isArray()) {
            return config.arrayPrototypeMarkWord();
        } else {
            return unsafeReadWord(metaspaceKlass() + config.prototypeMarkWordOffset);
        }
    }

    @Override
    public ResolvedJavaField findInstanceFieldWithOffset(long offset) {
        ResolvedJavaField[] declaredFields = getInstanceFields(true);
        for (ResolvedJavaField field : declaredFields) {
            if (((HotSpotResolvedJavaField) field).offset() == offset) {
                return field;
            }
        }
        return null;
    }

    @Override
    public URL getClassFilePath() {
        Class<?> cls = mirror();
        return cls.getResource(MetaUtil.getSimpleName(cls, true).replace('.', '$') + ".class");
    }

    @Override
    public boolean isLocal() {
        return mirror().isLocalClass();
    }

    @Override
    public boolean isMember() {
        return mirror().isMemberClass();
    }

    @Override
    public ResolvedJavaType getEnclosingType() {
        final Class<?> encl = mirror().getEnclosingClass();
        return encl == null ? null : fromClass(encl);
    }

    @Override
    public ResolvedJavaMethod[] getDeclaredConstructors() {
        Constructor<?>[] constructors = mirror().getDeclaredConstructors();
        ResolvedJavaMethod[] result = new ResolvedJavaMethod[constructors.length];
        for (int i = 0; i < constructors.length; i++) {
            result[i] = runtime().getHostProviders().getMetaAccess().lookupJavaConstructor(constructors[i]);
            assert result[i].isConstructor();
        }
        return result;
    }

    @Override
    public ResolvedJavaMethod[] getDeclaredMethods() {
        Method[] methods = mirror().getDeclaredMethods();
        ResolvedJavaMethod[] result = new ResolvedJavaMethod[methods.length];
        for (int i = 0; i < methods.length; i++) {
            result[i] = runtime().getHostProviders().getMetaAccess().lookupJavaMethod(methods[i]);
            assert !result[i].isConstructor();
        }
        return result;
    }

    public ResolvedJavaMethod getClassInitializer() {
        final long metaspaceMethod = runtime().getCompilerToVM().getClassInitializer(metaspaceKlass());
        if (metaspaceMethod != 0L) {
            return createMethod(metaspaceMethod);
        }
        return null;
    }

    @Override
    public Constant newArray(int length) {
        return HotSpotObjectConstant.forObject(Array.newInstance(mirror(), length));
    }

    @Override
    public String toString() {
        String simpleName;
        if (isArray() || isInterface()) {
            simpleName = getName();
        } else {
            simpleName = getName().substring(1, getName().length() - 1);
        }
        return "HotSpotType<" + simpleName + ", resolved>";
    }
}<|MERGE_RESOLUTION|>--- conflicted
+++ resolved
@@ -74,11 +74,7 @@
      */
     public static ResolvedJavaType fromMetaspaceKlass(long metaspaceKlass) {
         assert metaspaceKlass != 0;
-<<<<<<< HEAD
-        Class javaClass = runtime().getCompilerToVM().getJavaMirror(metaspaceKlass);
-=======
-        Class<?> javaClass = (Class<?>) runtime().getCompilerToVM().readUnsafeUncompressedPointer(null, metaspaceKlass + runtime().getConfig().classMirrorOffset);
->>>>>>> 737e985d
+        Class<?> javaClass = runtime().getCompilerToVM().getJavaMirror(metaspaceKlass);
         assert javaClass != null;
         return fromClass(javaClass);
     }
