/*
 * Copyright (c) 2012, Oracle and/or its affiliates. All rights reserved.
 * DO NOT ALTER OR REMOVE COPYRIGHT NOTICES OR THIS FILE HEADER.
 *
 * This code is free software; you can redistribute it and/or modify it
 * under the terms of the GNU General Public License version 2 only, as
 * published by the Free Software Foundation.
 *
 * This code is distributed in the hope that it will be useful, but WITHOUT
 * ANY WARRANTY; without even the implied warranty of MERCHANTABILITY or
 * FITNESS FOR A PARTICULAR PURPOSE.  See the GNU General Public License
 * version 2 for more details (a copy is included in the LICENSE file that
 * accompanied this code).
 *
 * You should have received a copy of the GNU General Public License version
 * 2 along with this work; if not, write to the Free Software Foundation,
 * Inc., 51 Franklin St, Fifth Floor, Boston, MA 02110-1301 USA.
 *
 * Please contact Oracle, 500 Oracle Parkway, Redwood Shores, CA 94065 USA
 * or visit www.oracle.com if you need additional information or have any
 * questions.
 */
package com.oracle.graal.snippets;

import java.lang.reflect.*;
import java.util.*;
import java.util.Map.Entry;
import java.util.concurrent.*;

import com.oracle.graal.compiler.loop.*;
import com.oracle.graal.compiler.phases.*;
import com.oracle.graal.debug.*;
import com.oracle.graal.graph.*;
import com.oracle.graal.graph.Node.Verbosity;
import com.oracle.graal.nodes.*;
import com.oracle.graal.nodes.java.*;
import com.oracle.graal.nodes.type.*;
import com.oracle.graal.nodes.util.*;
import com.oracle.graal.snippets.Snippet.Arguments;
import com.oracle.graal.snippets.Snippet.Constant;
import com.oracle.graal.snippets.Snippet.Multiple;
import com.oracle.graal.snippets.Snippet.Parameter;
import com.oracle.graal.snippets.nodes.*;
import com.oracle.max.cri.ci.*;
import com.oracle.max.cri.ri.*;

/**
 * A snippet template is a graph created by parsing a snippet method and then
 * specialized by binding constants to the snippet's {@link Constant} parameters.
 *
 * Snippet templates can be managed in a {@link Cache}.
 */
public class SnippetTemplate {

    /**
     * A snippet template key encapsulates the method from which a snippet was built
     * and the arguments used to specialized the snippet.
     *
     * @see Cache
     */
    public static class Key implements Iterable<Map.Entry<String, Object>> {
        public final RiResolvedMethod method;
        private final HashMap<String, Object> map = new HashMap<>();
        private int hash;

        public Key(RiResolvedMethod method) {
            this.method = method;
            this.hash = method.hashCode();
        }

        public Key add(String name, Object value) {
            assert value != null;
            assert !map.containsKey(name);
            map.put(name, value);
            hash = hash ^ name.hashCode() * (value.hashCode() + 1);
            return this;
        }

        public int length() {
            return map.size();
        }

        public Object get(String name) {
            return map.get(name);
        }

        @Override
        public Iterator<Entry<String, Object>> iterator() {
            return map.entrySet().iterator();
        }

        @Override
        public boolean equals(Object obj) {
            if (obj instanceof Key) {
                Key other = (Key) obj;
                return other.method == method && other.map.equals(map);
            }
            return false;
        }

        @Override
        public int hashCode() {
            return hash;
        }

        @Override
        public String toString() {
            return CiUtil.format("%h.%n", method) + map.toString();
        }
    }

    /**
     * A collection of snippet templates accessed by a {@link Key} instance.
     */
    public static class Cache {

        private final ConcurrentHashMap<SnippetTemplate.Key, SnippetTemplate> templates = new ConcurrentHashMap<>();
        private final RiRuntime runtime;


        public Cache(RiRuntime runtime) {
            this.runtime = runtime;
        }

        /**
         * Gets a template for a given key, creating it first if necessary.
         */
        public SnippetTemplate get(final SnippetTemplate.Key key) {
            SnippetTemplate template = templates.get(key);
            if (template == null) {
                template = Debug.scope("SnippetSpecialization", key.method, new Callable<SnippetTemplate>() {
                    @Override
                    public SnippetTemplate call() throws Exception {
                        return new SnippetTemplate(runtime, key);
                    }
                });
                //System.out.println(key + " -> " + template);
                templates.put(key, template);
            }
            return template;
        }

    }

    /**
     * Creates a snippet template.
     */
    public SnippetTemplate(RiRuntime runtime, SnippetTemplate.Key key) {
        RiResolvedMethod method = key.method;
        assert Modifier.isStatic(method.accessFlags()) : "snippet method must be static: " + method;
        RiSignature signature = method.signature();

        // Copy snippet graph, replacing @Constant parameters with given arguments
        StructuredGraph snippetGraph = (StructuredGraph) method.compilerStorage().get(Graph.class);
        StructuredGraph snippetCopy = new StructuredGraph(snippetGraph.name, snippetGraph.method());
        IdentityHashMap<Node, Node> replacements = new IdentityHashMap<>();
        replacements.put(snippetGraph.start(), snippetCopy.start());

        int parameterCount = signature.argumentCount(false);
        Parameter[] parameterAnnotations = new Parameter[parameterCount];
        ConstantNode[] placeholders = new ConstantNode[parameterCount];
        for (int i = 0; i < parameterCount; i++) {
            Constant c = CiUtil.getParameterAnnotation(Constant.class, i, method);
            if (c != null) {
                String name = c.value();
                Object arg = key.get(name);
                assert arg != null : method + ": requires a constant named " + name;
                CiKind kind = signature.argumentKindAt(i, false);
                assert checkConstantArgument(method, signature, i, name, arg, kind);
                replacements.put(snippetGraph.getLocal(i), ConstantNode.forCiConstant(CiConstant.forBoxed(kind, arg), runtime, snippetCopy));
            } else {
                Parameter p = CiUtil.getParameterAnnotation(Parameter.class, i, method);
                assert p != null : method + ": parameter " + i + " must be annotated with either @Constant or @Parameter";
                String name = p.value();
                if (p.multiple()) {
                    Object multiple = key.get(name);
                    assert multiple != null : method + ": requires a Multiple named " + name;
                    assert checkMultipleArgument(method, signature, i, name, multiple);
                    Object array = ((Multiple) multiple).array;
                    ConstantNode placeholder = ConstantNode.forObject(array, runtime, snippetCopy);
                    replacements.put(snippetGraph.getLocal(i), placeholder);
                    placeholders[i] = placeholder;
                }
                parameterAnnotations[i] = p;
            }
        }
        snippetCopy.addDuplicates(snippetGraph.getNodes(), replacements);

<<<<<<< HEAD
                boolean exploded = false;
                do {
                    exploded = false;
                    ExplodeLoopNode explodeLoop = snippetCopy.getNodes().filter(ExplodeLoopNode.class).first();
                    if (explodeLoop != null) {
                        LoopEx loop = new LoopsData(snippetCopy).loop(explodeLoop.findLoopBegin());
                        int mark = snippetCopy.getMark();
                        LoopTransformations.fullUnroll(loop);
                        new CanonicalizerPhase(null, runtime, null, mark, immutabilityPredicate).apply(snippetCopy);
                        FixedNode explodeLoopNext = explodeLoop.next();
                        explodeLoop.clearSuccessors();
                        explodeLoop.replaceAtPredecessor(explodeLoopNext);
                        explodeLoop.replaceAtUsages(null);
                        GraphUtil.killCFG(explodeLoop);
                        exploded = true;
                        break;
=======
        Debug.dump(snippetCopy, "Before specialization");
        if (!replacements.isEmpty()) {
            new CanonicalizerPhase(null, runtime, null, 0, null).apply(snippetCopy);
        }

        // Gather the template parameters
        parameters = new HashMap<>();
        for (int i = 0; i < parameterCount; i++) {
            Parameter p = parameterAnnotations[i];
            if (p != null) {
                if (p.multiple()) {
                    assert snippetCopy.getLocal(i) == null;
                    Object array = ((Multiple) key.get(p.value())).array;
                    int length = Array.getLength(array);
                    LocalNode[] locals = new LocalNode[length];
                    Stamp stamp = StampFactory.forKind(runtime.getType(array.getClass().getComponentType()).kind(false));
                    for (int j = 0; j < length; j++) {
                        assert (parameterCount & 0xFFFF) == parameterCount;
                        int idx = i << 16 | j;
                        LocalNode local = snippetCopy.unique(new LocalNode(idx, stamp));
                        locals[j] = local;
>>>>>>> cf9d4f71
                    }
                    parameters.put(p.value(), locals);

                    ConstantNode placeholder = placeholders[i];
                    assert placeholder != null;
                    for (Node usage : placeholder.usages().snapshot()) {
                        if (usage instanceof LoadIndexedNode) {
                            LoadIndexedNode loadIndexed = (LoadIndexedNode) usage;
                            Debug.dump(snippetCopy, "Before replacing %s", loadIndexed);
                            LoadSnippetParameterNode loadSnippetParameter = snippetCopy.add(new LoadSnippetParameterNode(locals, loadIndexed.index(), loadIndexed.stamp()));
                            snippetCopy.replaceFixedWithFixed(loadIndexed, loadSnippetParameter);
                            Debug.dump(snippetCopy, "After replacing %s", loadIndexed);
                        }
                    }
                } else {
                    LocalNode local = snippetCopy.getLocal(i);
                    assert local != null;
                    parameters.put(p.value(), local);
                }
            }
        }

        // Do any required loop explosion
        boolean exploded = false;
        do {
            exploded = false;
            for (Node node : snippetCopy.getNodes()) {
                if (node instanceof ExplodeLoopNode) {
                    final ExplodeLoopNode explodeLoop = (ExplodeLoopNode) node;
                    LoopBeginNode loopBegin = explodeLoop.findLoopBegin();
                    if (loopBegin != null) {
                        ControlFlowGraph cfg = ControlFlowGraph.compute(snippetCopy, true, true, false, false);
                        for (Loop loop : cfg.getLoops()) {
                            if (loop.loopBegin() == loopBegin) {
                                SuperBlock wholeLoop = LoopTransformUtil.wholeLoop(loop);
                                Debug.dump(snippetCopy, "Before exploding loop %s", loopBegin);
                                int peel = 0;
                                while (!loopBegin.isDeleted()) {
                                    int mark = snippetCopy.getMark();
                                    LoopTransformUtil.peel(loop, wholeLoop);
                                    Debug.dump(snippetCopy, "After peel %d", peel);
                                    new CanonicalizerPhase(null, runtime, null, mark, null).apply(snippetCopy);
                                    peel++;
                                }
                                Debug.dump(snippetCopy, "After exploding loop %s", loopBegin);
                                exploded = true;
                                break;
                            }
                        }
                    } else {
                        // Earlier canonicalization removed the loop altogether
                    }

                    FixedNode explodeLoopNext = explodeLoop.next();
                    explodeLoop.clearSuccessors();
                    explodeLoop.replaceAtPredecessors(explodeLoopNext);
                    explodeLoop.replaceAtUsages(null);
                    GraphUtil.killCFG(explodeLoop);
                    break;
                }
            }
        } while (exploded);

        // Remove all frame states from inlined snippet graph. Snippets must be atomic (i.e. free
        // of side-effects that prevent deoptimizing to a point before the snippet).
        for (Node node : snippetCopy.getNodes()) {
            if (node instanceof StateSplit) {
                StateSplit stateSplit = (StateSplit) node;
                FrameState frameState = stateSplit.stateAfter();
                assert !stateSplit.hasSideEffect() : "snippets cannot contain side-effecting node " + node + "\n    " + frameState.toString(Verbosity.Debugger);
                if (frameState != null) {
                    stateSplit.setStateAfter(null);
                }
            }
        }

        new DeadCodeEliminationPhase().apply(snippetCopy);

        assert checkAllMultipleParameterPlaceholdersAreDeleted(parameterCount, placeholders);

        this.graph = snippetCopy;
        nodes = new ArrayList<>(graph.getNodeCount());
        ReturnNode retNode = null;
        StartNode entryPointNode = graph.start();
        for (Node node : graph.getNodes()) {
            if (node == entryPointNode || node == entryPointNode.stateAfter()) {
                // Do nothing.
            } else {
                nodes.add(node);
                if (node instanceof ReturnNode) {
                    retNode = (ReturnNode) node;
                }
            }
        }
        this.returnNode = retNode;
    }

    private static boolean checkAllMultipleParameterPlaceholdersAreDeleted(int parameterCount, ConstantNode[] placeholders) {
        for (int i = 0; i < parameterCount; i++) {
            if (placeholders[i] != null) {
                assert placeholders[i].isDeleted() : placeholders[i];
            }
        }
        return true;
    }

    private static boolean checkConstantArgument(final RiResolvedMethod method, RiSignature signature, int i, String name, Object arg, CiKind kind) {
        if (kind.isObject()) {
            Class<?> type = signature.argumentTypeAt(i, method.holder()).resolve(method.holder()).toJava();
            assert type.isInstance(arg) :
                method + ": wrong value type for " + name + ": expected " + type.getName() + ", got " + arg.getClass().getName();
        } else {
            assert kind.toBoxedJavaClass() == arg.getClass() :
                method + ": wrong value kind for " + name + ": expected " + kind + ", got " + arg.getClass().getSimpleName();
        }
        return true;
    }

    private static boolean checkMultipleArgument(final RiResolvedMethod method, RiSignature signature, int i, String name, Object multiple) {
        assert multiple instanceof Multiple;
        Object arg = ((Multiple) multiple).array;
        RiResolvedType type = (RiResolvedType) signature.argumentTypeAt(i, method.holder());
        Class< ? > javaType = type.toJava();
        assert javaType.isArray() : "multiple parameter must be an array type";
        assert javaType.isInstance(arg) : "value for " + name + " is not a " + javaType.getName() + " instance: " + arg;
        return true;
    }

    /**
     * The graph built from the snippet method.
     */
    private final StructuredGraph graph;

    /**
     * The named parameters of this template that must be bound to values during instantiation.
     * Each value in this map is either a {@link LocalNode} instance or a {@link LocalNode} array.
     */
    private final Map<String, Object> parameters;

    /**
     * The return node (if any) of the snippet.
     */
    private final ReturnNode returnNode;

    /**
     * The nodes to be inlined when this specialization is instantiated.
     */
    private final ArrayList<Node> nodes;

    /**
     * Gets the instantiation-time bindings to this template's parameters.
     *
     * @return the map that will be used to bind arguments to parameters when inlining this template
     */
    private IdentityHashMap<Node, Node> bind(StructuredGraph replaceeGraph, RiRuntime runtime, Snippet.Arguments args) {
        IdentityHashMap<Node, Node> replacements = new IdentityHashMap<>();

        for (Map.Entry<String, Object> e : args) {
            String name = e.getKey();
            Object parameter = parameters.get(name);
            assert parameter != null : this + " has no parameter named " + name;
            Object argument = e.getValue();
            if (parameter instanceof LocalNode) {
                if (argument instanceof ValueNode) {
                    replacements.put((LocalNode) parameter, (ValueNode) argument);
                } else {
                    CiKind kind = ((LocalNode) parameter).kind();
                    CiConstant constant = CiConstant.forBoxed(kind, argument);
                    replacements.put((LocalNode) parameter, ConstantNode.forCiConstant(constant, runtime, replaceeGraph));
                }
            } else {
                assert parameter instanceof LocalNode[];
                LocalNode[] locals = (LocalNode[]) parameter;
                Object array = argument;
                assert array != null && array.getClass().isArray();
                int length = locals.length;
                assert Array.getLength(array) == length : length + " != " + Array.getLength(array);
                for (int j = 0; j < length; j++) {
                    LocalNode local = locals[j];
                    assert local != null;
                    CiConstant constant = CiConstant.forBoxed(local.kind(), Array.get(array, j));
                    ConstantNode element = ConstantNode.forCiConstant(constant, runtime, replaceeGraph);
                    replacements.put(local, element);
                }
            }
        }
        return replacements;
    }

    /**
     * Replaces a given node with this specialized snippet.
     *
     * @param runtime
     * @param replacee the node that will be replaced
     * @param anchor the control flow replacee
     * @param args the arguments to be bound to the flattened positional parameters of the snippet
     */
    public void instantiate(RiRuntime runtime,
                    Node replacee,
                    FixedWithNextNode anchor, Arguments args) {

        // Inline the snippet nodes, replacing parameters with the given args in the process
        String name = graph.name == null ? "{copy}" : graph.name + "{copy}";
        StructuredGraph graphCopy = new StructuredGraph(name, graph.method());
        StartNode entryPointNode = graph.start();
        FixedNode firstCFGNode = entryPointNode.next();
        StructuredGraph replaceeGraph = (StructuredGraph) replacee.graph();
        IdentityHashMap<Node, Node> replacements = bind(replaceeGraph, runtime, args);
        Map<Node, Node> duplicates = replaceeGraph.addDuplicates(nodes, replacements);
        Debug.dump(replaceeGraph, "After inlining snippet %s", graphCopy.method());

        // Re-wire the control flow graph around the replacee
        FixedNode firstCFGNodeDuplicate = (FixedNode) duplicates.get(firstCFGNode);
        anchor.replaceAtPredecessor(firstCFGNodeDuplicate);
        FixedNode next = anchor.next();
        anchor.setNext(null);

        // Replace all usages of the replacee with the value returned by the snippet
        Node returnValue = null;
        if (returnNode != null) {
            if (returnNode.result() instanceof LocalNode) {
                returnValue = replacements.get(returnNode.result());
            } else {
                returnValue = duplicates.get(returnNode.result());
            }
            assert returnValue != null || replacee.usages().isEmpty();
            replacee.replaceAtUsages(returnValue);

            Node returnDuplicate = duplicates.get(returnNode);
            returnDuplicate.clearInputs();
            returnDuplicate.replaceAndDelete(next);
        }

        // Remove the replacee from its graph
        replacee.clearInputs();
        replacee.replaceAtUsages(null);
        if (replacee instanceof FixedNode) {
            GraphUtil.killCFG((FixedNode) replacee);
        } else {
            replacee.safeDelete();
        }

        Debug.dump(replaceeGraph, "After lowering %s with %s", replacee, this);
    }

    @Override
    public String toString() {
        StringBuilder buf = new StringBuilder(graph.toString()).append('(');
        String sep = "";
        for (Map.Entry<String, Object> e : parameters.entrySet()) {
            String name = e.getKey();
            Object value = e.getValue();
            buf.append(sep);
            sep = ", ";
            if (value instanceof LocalNode) {
                LocalNode local = (LocalNode) value;
                buf.append(local.kind().name()).append(' ').append(name);
            } else {
                LocalNode[] locals = (LocalNode[]) value;
                String kind = locals.length == 0 ? "?" : locals[0].kind().name();
                buf.append(kind).append('[').append(locals.length).append("] ").append(name);
            }
        }
        return buf.append(')').toString();
    }
}
<|MERGE_RESOLUTION|>--- conflicted
+++ resolved
@@ -32,6 +32,7 @@
 import com.oracle.graal.debug.*;
 import com.oracle.graal.graph.*;
 import com.oracle.graal.graph.Node.Verbosity;
+import com.oracle.graal.lir.cfg.*;
 import com.oracle.graal.nodes.*;
 import com.oracle.graal.nodes.java.*;
 import com.oracle.graal.nodes.type.*;
@@ -186,24 +187,6 @@
         }
         snippetCopy.addDuplicates(snippetGraph.getNodes(), replacements);
 
-<<<<<<< HEAD
-                boolean exploded = false;
-                do {
-                    exploded = false;
-                    ExplodeLoopNode explodeLoop = snippetCopy.getNodes().filter(ExplodeLoopNode.class).first();
-                    if (explodeLoop != null) {
-                        LoopEx loop = new LoopsData(snippetCopy).loop(explodeLoop.findLoopBegin());
-                        int mark = snippetCopy.getMark();
-                        LoopTransformations.fullUnroll(loop);
-                        new CanonicalizerPhase(null, runtime, null, mark, immutabilityPredicate).apply(snippetCopy);
-                        FixedNode explodeLoopNext = explodeLoop.next();
-                        explodeLoop.clearSuccessors();
-                        explodeLoop.replaceAtPredecessor(explodeLoopNext);
-                        explodeLoop.replaceAtUsages(null);
-                        GraphUtil.killCFG(explodeLoop);
-                        exploded = true;
-                        break;
-=======
         Debug.dump(snippetCopy, "Before specialization");
         if (!replacements.isEmpty()) {
             new CanonicalizerPhase(null, runtime, null, 0, null).apply(snippetCopy);
@@ -225,7 +208,6 @@
                         int idx = i << 16 | j;
                         LocalNode local = snippetCopy.unique(new LocalNode(idx, stamp));
                         locals[j] = local;
->>>>>>> cf9d4f71
                     }
                     parameters.put(p.value(), locals);
 
@@ -252,40 +234,21 @@
         boolean exploded = false;
         do {
             exploded = false;
-            for (Node node : snippetCopy.getNodes()) {
-                if (node instanceof ExplodeLoopNode) {
-                    final ExplodeLoopNode explodeLoop = (ExplodeLoopNode) node;
-                    LoopBeginNode loopBegin = explodeLoop.findLoopBegin();
-                    if (loopBegin != null) {
-                        ControlFlowGraph cfg = ControlFlowGraph.compute(snippetCopy, true, true, false, false);
-                        for (Loop loop : cfg.getLoops()) {
-                            if (loop.loopBegin() == loopBegin) {
-                                SuperBlock wholeLoop = LoopTransformUtil.wholeLoop(loop);
-                                Debug.dump(snippetCopy, "Before exploding loop %s", loopBegin);
-                                int peel = 0;
-                                while (!loopBegin.isDeleted()) {
-                                    int mark = snippetCopy.getMark();
-                                    LoopTransformUtil.peel(loop, wholeLoop);
-                                    Debug.dump(snippetCopy, "After peel %d", peel);
-                                    new CanonicalizerPhase(null, runtime, null, mark, null).apply(snippetCopy);
-                                    peel++;
-                                }
-                                Debug.dump(snippetCopy, "After exploding loop %s", loopBegin);
-                                exploded = true;
-                                break;
-                            }
-                        }
-                    } else {
-                        // Earlier canonicalization removed the loop altogether
-                    }
-
-                    FixedNode explodeLoopNext = explodeLoop.next();
-                    explodeLoop.clearSuccessors();
-                    explodeLoop.replaceAtPredecessors(explodeLoopNext);
-                    explodeLoop.replaceAtUsages(null);
-                    GraphUtil.killCFG(explodeLoop);
-                    break;
-                }
+            ExplodeLoopNode explodeLoop = snippetCopy.getNodes().filter(ExplodeLoopNode.class).first();
+            if (explodeLoop != null) { // Earlier canonicalization may have removed the loop altogether
+                LoopBeginNode loopBegin = explodeLoop.findLoopBegin();
+                if (loopBegin != null) {
+                    LoopEx loop = new LoopsData(snippetCopy).loop(loopBegin);
+                    int mark = snippetCopy.getMark();
+                    LoopTransformations.fullUnroll(loop);
+                    new CanonicalizerPhase(null, runtime, null, mark, null).apply(snippetCopy);
+                }
+                FixedNode explodeLoopNext = explodeLoop.next();
+                explodeLoop.clearSuccessors();
+                explodeLoop.replaceAtPredecessor(explodeLoopNext);
+                explodeLoop.replaceAtUsages(null);
+                GraphUtil.killCFG(explodeLoop);
+                exploded = true;
             }
         } while (exploded);
 
