suite = {
  "mxversion" : "5.178.0",
  "name" : "sdk",
<<<<<<< HEAD
  "version" : "1.0.0-rc4",
=======
  "version" : "1.0.0-rc5",
  "release" : False,
>>>>>>> 0be47988
  "sourceinprojectwhitelist" : [],
  "url" : "https://github.com/oracle/graal",
  "groupId" : "org.graalvm",
  "developer" : {
    "name" : "Graal developers",
    "email" : "graal-dev@openjdk.java.net",
    "organization" : "Graal",
    "organizationUrl" : "https://github.com/oracle/graal",
  },
  "scm" : {
    "url" : "https://github.com/oracle/graal",
    "read" : "https://github.com/oracle/graal.git",
    "write" : "git@github.com:oracle/graal.git",
  },
  "repositories" : {
    "lafo-snapshots" : {
      "url" : "https://curio.ssw.jku.at/nexus/content/repositories/snapshots",
      "licenses" : ["GPLv2-CPE", "UPL", "BSD-new"]
    },
    "lafo" : {
      "snapshotsUrl" : "https://curio.ssw.jku.at/nexus/content/repositories/snapshots",
      "releasesUrl": "https://curio.ssw.jku.at/nexus/content/repositories/releases",
      "licenses" : ["GPLv2-CPE", "UPL", "BSD-new"]
    },
  },
  "snippetsPattern" : ".*(Snippets|doc-files).*",
  "defaultLicense" : "GPLv2-CPE",
  "imports": {},
  "libraries" : {
    "JLINE" : {
      "sha1" : "fdedd5f2522122102f0b3db85fe7aa563a009926",
      "maven" : {
        "groupId" : "jline",
        "artifactId" : "jline",
        "version" : "2.14.5",
      },
      "license" : "BSD-new"
    },
  },
  "projects" : {
    "org.graalvm.options" : {
      "subDir" : "src",
      "sourceDirs" : ["src"],
      "dependencies" : [],
      "uses" : [],
      "exports" : [
        "<package-info>",  # exports all packages containing package-info.java
      ],
      "checkstyle" : "org.graalvm.word",
      "javaCompliance" : "1.8",
      "workingSets" : "API,SDK",
    },
    "org.graalvm.polyglot" : {
      "subDir" : "src",
      "sourceDirs" : ["src"],
      "dependencies" : ["org.graalvm.options"],
      "uses" : ["org.graalvm.polyglot.impl.AbstractPolyglotImpl"],
      "exports" : [
        "<package-info>",  # exports all packages containing package-info.java
        "org.graalvm.polyglot.impl", # exported to truffle
        "org.graalvm.polyglot",
        "org.graalvm.polyglot.proxy",
      ],
      "checkstyle" : "org.graalvm.word",
      "javaCompliance" : "1.8",
      "workingSets" : "API,SDK",
    },

    "org.graalvm.word" : {
      "subDir" : "src",
      "sourceDirs" : ["src"],
      "dependencies" : [],
      "checkstyle" : "org.graalvm.word",
      "javaCompliance" : "1.8",
      "checkstyleVersion" : "8.8",
      "workingSets" : "API,SDK",
    },

    "org.graalvm.nativeimage" : {
      "subDir" : "src",
      "sourceDirs" : ["src"],
      "dependencies" : [
        "org.graalvm.word",
        "org.graalvm.options",
      ],
      "exports" : [
        "<package-info>",  # exports all packages containing package-info.java
      ],
      "checkstyle" : "org.graalvm.word",
      "javaCompliance" : "1.8",
      "workingSets" : "API,SDK",
    },
    "org.graalvm.launcher" : {
      "subDir" : "src",
      "sourceDirs" : ["src"],
      "dependencies" : [
        "org.graalvm.polyglot",
        "org.graalvm.nativeimage",
        "JLINE",
      ],
      "javaCompliance" : "1.8",
      "workingSets" : "Truffle,Tools",
      "checkstyle" : "org.graalvm.word",
    },
    "org.graalvm.polyglot.tck" : {
      "subDir" : "src",
      "sourceDirs" : ["src"],
      "dependencies" : [
        "org.graalvm.polyglot",
      ],
      "exports" : [
        "<package-info>",  # exports all packages containing package-info.java
      ],
      "checkstyle" : "org.graalvm.word",
      "javaCompliance" : "1.8",
      "workingSets" : "API,SDK,Test",
    },
    "org.graalvm.collections" : {
      "subDir" : "src",
      "sourceDirs" : ["src"],
      "exports" : [
        "<package-info>",  # exports all packages containing package-info.java
      ],
      "checkstyle" : "org.graalvm.word",
      "javaCompliance" : "1.8",
      "workingSets" : "API,SDK",
    },
    "org.graalvm.collections.test" : {
      "subDir" : "src",
      "sourceDirs" : ["src"],
      "dependencies" : [
        "mx:JUNIT",
        "org.graalvm.collections",
      ],
      "checkstyle" : "org.graalvm.word",
      "javaCompliance" : "1.8",
      "workingSets" : "API,SDK,Test",
    },
  },
  "licenses" : {
    "UPL" : {
      "name" : "Universal Permissive License, Version 1.0",
      "url" : "http://opensource.org/licenses/UPL",
    }
  },
  # ------------- Distributions -------------
  "distributions" : {
    "GRAAL_SDK" : {
      "subDir" : "src",
      "moduleName" : "org.graalvm.graal_sdk",
      "dependencies" : [
        "org.graalvm.polyglot",
        "org.graalvm.nativeimage",
        "org.graalvm.collections",
      ],
      "distDependencies" : [],
      "javadocType": "api",
      "description" : "GraalVM is an ecosystem for compiling and running applications written in multiple languages.\nGraalVM removes the isolation between programming languages and enables interoperability in a shared runtime.",
    },
    "SDK_TEST" : {
      "subDir" : "src",
      "dependencies" : [
        "org.graalvm.collections.test",
      ],
      "distDependencies" : [
        "GRAAL_SDK",
      ],
      "maven" : False,
    },
    "WORD_API" : {
      "subDir" : "src",
      "moduleName" : "org.graalvm.word",
      "dependencies" : [
        "org.graalvm.word",
      ],
      "distDependencies" : [
      ],
      "overlaps" : [
        "GRAAL_SDK",
      ],
      "maven" : False,
    },
    "LAUNCHER_COMMON" : {
      "subDir" : "src",
      "moduleName" : "org.graalvm.launcher",
      "dependencies" : [
        "org.graalvm.launcher",
      ],
      "distDependencies" : [
        "GRAAL_SDK",
      ],
      "description" : "Common infrastructure to create language launchers using the Polyglot API.",
      "allowsJavadocWarnings": True,
    },
    "POLYGLOT_TCK" : {
      "subDir" : "src",
      "moduleName" : "org.graalvm.polyglot_tck",
      "dependencies" : [
        "org.graalvm.polyglot.tck",
      ],
      "distDependencies" : [
        "GRAAL_SDK",
      ],
      "javadocType": "api",
      "description" : """GraalVM TCK SPI""",
    },
  },
}<|MERGE_RESOLUTION|>--- conflicted
+++ resolved
@@ -1,12 +1,8 @@
 suite = {
   "mxversion" : "5.178.0",
   "name" : "sdk",
-<<<<<<< HEAD
-  "version" : "1.0.0-rc4",
-=======
   "version" : "1.0.0-rc5",
   "release" : False,
->>>>>>> 0be47988
   "sourceinprojectwhitelist" : [],
   "url" : "https://github.com/oracle/graal",
   "groupId" : "org.graalvm",
